--- conflicted
+++ resolved
@@ -1,4 +1,3 @@
-<<<<<<< HEAD
 import React, { useState, useEffect, useCallback, useRef } from 'react';
 import { 
   View, 
@@ -745,9 +744,9 @@
                 autoExpand={true}
                 minLines={1}
                 maxLines={3}
-                style={[styles.compactInput, errors.title ? styles.inputError : undefined]}
+                error={errors.title}
+                style={styles.compactInput}
               />
-              {errors.title && <Text style={styles.errorText}>{errors.title}</Text>}
             </View>
 
             <View style={[styles.fieldContainer, styles.fieldHalf]}>
@@ -759,9 +758,9 @@
                 autoExpand={true}
                 minLines={1}
                 maxLines={3}
-                style={[styles.compactInput, errors.provider ? styles.inputError : undefined]}
+                error={errors.provider}
+                style={styles.compactInput}
               />
-              {errors.provider && <Text style={styles.errorText}>{errors.provider}</Text>}
             </View>
           </View>
 
@@ -784,9 +783,9 @@
                 onChangeText={(value) => updateFormData('creditsEarned', value)}
                 placeholder="2.5"
                 keyboardType="numeric"
-                style={[styles.compactInput, errors.creditsEarned ? styles.inputError : undefined]}
+                error={errors.creditsEarned}
+                style={styles.compactInput}
               />
-              {errors.creditsEarned && <Text style={styles.errorText}>{errors.creditsEarned}</Text>}
             </View>
           </View>
 
@@ -1003,11 +1002,7 @@
     // Auto-expanding Input will handle height automatically
     textAlignVertical: 'top',
   },
-  
-  inputError: {
-    borderColor: theme.colors.error,
-    borderWidth: 1.5,
-  },
+
   errorText: {
     fontSize: theme.typography.fontSize.xs,
     color: theme.colors.error,
@@ -1158,1162 +1153,4 @@
     // Slight translate down for pressed feeling
     transform: [{ translateY: 2 }],
   },
-});
-=======
-import React, { useState, useEffect, useCallback, useRef } from 'react';
-import { 
-  View, 
-  Text, 
-  StyleSheet, 
-  ScrollView, 
-  Alert,
-  TouchableOpacity,
-  Image,
-  Animated
-} from 'react-native';
-import { useSafeAreaInsets } from 'react-native-safe-area-context';
-import { StackNavigationProp } from '@react-navigation/stack';
-import { RouteProp } from '@react-navigation/native';
-import { useFocusEffect } from '@react-navigation/native';
-import { Picker } from '@react-native-picker/picker';
-import * as ImagePicker from 'expo-image-picker';
-import * as FileSystem from 'expo-file-system/legacy';
-import * as DocumentPicker from 'expo-document-picker';
-import { Camera } from 'expo-camera';
-
-import { Button, Card, Input, LoadingSpinner, DatePicker, StandardHeader, SvgIcon } from '../../components';
-import { AnimatedGradientBackground, PremiumButton, PremiumCard } from '../../components/common/OnboardingComponents';
-import { theme } from '../../constants/theme';
-import { useAppContext } from '../../contexts/AppContext';
-import { MainTabParamList } from '../../types/navigation';
-import { CME_CATEGORIES, FILE_PATHS, SUPPORTED_FILE_TYPES, MAX_FILE_SIZES } from '../../constants';
-import { CMEEntry } from '../../types';
-import { getCreditUnit } from '../../utils/creditTerminology';
-import { ThumbnailService } from '../../services/thumbnailService';
-import { databaseOperations } from '../../services/database';
-import { HapticsUtils } from '../../utils/HapticsUtils';
-import { useSound } from '../../hooks/useSound';
-import { useUnsavedChanges } from '../../hooks/useUnsavedChanges';
-
-type AddCMEScreenNavigationProp = StackNavigationProp<MainTabParamList, 'AddCME'>;
-type AddCMEScreenRouteProp = RouteProp<MainTabParamList, 'AddCME'>;
-
-interface Props {
-  navigation: AddCMEScreenNavigationProp;
-  route: AddCMEScreenRouteProp;
-}
-
-interface FormData {
-  title: string;
-  provider: string;
-  dateAttended: Date;
-  creditsEarned: string;
-  category: string;
-  notes: string;
-  certificatePath?: string;
-}
-
-interface FormErrors {
-  title?: string;
-  provider?: string;
-  creditsEarned?: string;
-  category?: string;
-}
-
-export const AddCMEScreen: React.FC<Props> = ({ navigation, route }) => {
-
-  const insets = useSafeAreaInsets();
-  const { user, addCMEEntry, updateCMEEntry, refreshCertificates } = useAppContext();
-  const { playFormSubmit, playSuccess, playError, playEntryAdd } = useSound();
-  
-  const editEntry = route.params?.editEntry;
-  const ocrData = route.params?.ocrData;
-  const isEditing = !!editEntry;
-
-  // Helper function to parse date from OCR
-  const parseOCRDate = (dateString?: string): Date => {
-    if (!dateString) return new Date();
-    
-    try {
-      const parsed = new Date(dateString);
-      if (!isNaN(parsed.getTime())) {
-        return parsed;
-      }
-    } catch (error) {
-      console.warn('Failed to parse OCR date:', dateString);
-    }
-    
-    return new Date();
-  };
-  
-  const [formData, setFormData] = useState<FormData>({
-    title: editEntry?.title || ocrData?.title || '',
-    provider: editEntry?.provider || ocrData?.provider || '',
-    dateAttended: editEntry ? new Date(editEntry.dateAttended) : parseOCRDate(ocrData?.date),
-    creditsEarned: editEntry?.creditsEarned?.toString() || ocrData?.credits || '',
-    category: editEntry?.category || ocrData?.category || CME_CATEGORIES[0],
-    notes: editEntry?.notes || '',
-    certificatePath: editEntry?.certificatePath || ocrData?.certificatePath || undefined,
-  });
-
-  const [errors, setErrors] = useState<FormErrors>({});
-  const [isLoading, setIsLoading] = useState(false);
-  const [cameraPermission, setCameraPermission] = useState<boolean | null>(null);
-  const [isUploadingCertificate, setIsUploadingCertificate] = useState(false);
-
-  // Track if form has unsaved changes
-  const initialFormData = useRef<FormData>(formData);
-  const [wasSaved, setWasSaved] = useState(false);
-  const hasUnsavedChanges = !wasSaved && JSON.stringify(formData) !== JSON.stringify(initialFormData.current);
-
-  // Warn user about unsaved changes
-  useUnsavedChanges({
-    hasChanges: hasUnsavedChanges && !isLoading,
-    title: isEditing ? 'Unsaved Edits' : 'Discard Entry?',
-    message: isEditing
-      ? 'You have unsaved edits. Are you sure you want to leave?'
-      : 'You have not saved this entry. Are you sure you want to discard it?',
-  });
-
-  // Premium animation values
-  const fadeAnim = useRef(new Animated.Value(0)).current;
-  const slideAnim = useRef(new Animated.Value(30)).current;
-  const formCardAnim = useRef(new Animated.Value(0)).current;
-  const actionsAnim = useRef(new Animated.Value(0)).current;
-  
-  // Shadow animations (to prevent gray flash)
-  const formShadowAnim = useRef(new Animated.Value(0)).current;
-  
-  // Button pressing states for visual feedback
-  const [pressedButtons, setPressedButtons] = useState<{
-    camera: boolean;
-    gallery: boolean;
-    files: boolean;
-    remove: boolean;
-  }>({
-    camera: false,
-    gallery: false,
-    files: false,
-    remove: false,
-  });
-
-  // Reset form when screen comes into focus or params change
-  useEffect(() => {
-    const currentEditEntry = route.params?.editEntry;
-    const currentOcrData = route.params?.ocrData;
-
-    setFormData({
-      title: currentEditEntry?.title || currentOcrData?.title || '',
-      provider: currentEditEntry?.provider || currentOcrData?.provider || '',
-      dateAttended: currentEditEntry 
-        ? new Date(currentEditEntry.dateAttended) 
-        : parseOCRDate(currentOcrData?.date),
-      creditsEarned: currentEditEntry?.creditsEarned?.toString() || currentOcrData?.credits || '',
-      category: currentEditEntry?.category || currentOcrData?.category || CME_CATEGORIES[0],
-      notes: currentEditEntry?.notes || '',
-      certificatePath: currentEditEntry?.certificatePath || currentOcrData?.certificatePath || undefined,
-    });
-    
-    // Clear any errors when resetting
-    setErrors({});
-  }, [route.params?.editEntry, route.params?.ocrData]);
-
-  // Additional reset when screen gets focus (ensures clean slate for new entries)
-  useFocusEffect(
-    useCallback(() => {
-      const currentEditEntry = route.params?.editEntry;
-      
-      // Only reset if this is a new entry (no editEntry) AND we haven't already populated form data
-      if (!currentEditEntry && !formData.title && !formData.provider) {
-
-        setFormData({
-          title: '',
-          provider: '',
-          dateAttended: new Date(),
-          creditsEarned: '',
-          category: CME_CATEGORIES[0],
-          notes: '',
-          certificatePath: undefined,
-        });
-        setErrors({});
-      } else {
-
-      }
-      
-      // Premium entrance animations
-      Animated.parallel([
-        Animated.timing(fadeAnim, {
-          toValue: 1,
-          duration: 600,
-          useNativeDriver: true,
-        }),
-        Animated.spring(slideAnim, {
-          toValue: 0,
-          tension: 30,
-          friction: 8,
-          useNativeDriver: true,
-        }),
-      ]).start();
-
-      // Staggered form animations
-      Animated.sequence([
-        Animated.delay(150),
-        Animated.spring(formCardAnim, {
-          toValue: 1,
-          tension: 40,
-          friction: 8,
-          useNativeDriver: true,
-        }),
-        Animated.spring(actionsAnim, {
-          toValue: 1,
-          tension: 40,
-          friction: 8,
-          useNativeDriver: true,
-        }),
-      ]).start(() => {
-        // Add shadow after form finishes animating (using setValue to avoid conflicts)
-        setTimeout(() => {
-          formShadowAnim.setValue(1);
-        }, 100);
-      });
-    }, [route.params?.editEntry, formData.title, formData.provider])
-  );
-
-  // Camera permission handling
-  const checkCameraPermissions = async () => {
-    const { status } = await Camera.getCameraPermissionsAsync();
-    setCameraPermission(status === 'granted');
-  };
-
-  const requestCameraPermissions = async () => {
-    const { status } = await Camera.requestCameraPermissionsAsync();
-    setCameraPermission(status === 'granted');
-    return status === 'granted';
-  };
-
-  // Certificate handling functions
-  const handleTakePhoto = async () => {
-    if (!cameraPermission) {
-      const granted = await requestCameraPermissions();
-      if (!granted) {
-        Alert.alert('Camera Permission', 'Camera access is required to take photos.');
-        return;
-      }
-    }
-
-    try {
-      setIsUploadingCertificate(true);
-      const result = await ImagePicker.launchCameraAsync({
-        allowsEditing: false,
-        quality: 0.8,
-        base64: false,
-      });
-
-      if (!result.canceled) {
-        await processCertificateImage(result.assets[0]);
-      }
-    } catch (error) {
-      __DEV__ && console.error('Camera error:', error);
-      Alert.alert('Error', 'Failed to open camera. Please try again.');
-    } finally {
-      setIsUploadingCertificate(false);
-    }
-  };
-
-  const handleChooseFromGallery = async () => {
-    try {
-      setIsUploadingCertificate(true);
-      const result = await ImagePicker.launchImageLibraryAsync({
-        allowsEditing: false,
-        quality: 0.8,
-        base64: false,
-      });
-
-      if (!result.canceled) {
-        await processCertificateImage(result.assets[0]);
-      }
-    } catch (error) {
-      __DEV__ && console.error('Gallery error:', error);
-      Alert.alert('Error', 'Failed to open photo gallery. Please try again.');
-    } finally {
-      setIsUploadingCertificate(false);
-    }
-  };
-
-  const processCertificateImage = async (imageAsset: any) => {
-    try {
-
-      // Create certificates directory if it doesn't exist
-      const certificatesDir = `${FileSystem.documentDirectory}${FILE_PATHS.CERTIFICATES}`;
-      const dirInfo = await FileSystem.getInfoAsync(certificatesDir);
-      
-      if (!dirInfo.exists) {
-        await FileSystem.makeDirectoryAsync(certificatesDir, { intermediates: true });
-      }
-
-      // Generate unique filename
-      const timestamp = Date.now();
-      const extension = imageAsset.uri.split('.').pop() || 'jpg';
-      const newFileName = `cme_certificate_${timestamp}.${extension}`;
-      const newFilePath = `${certificatesDir}${newFileName}`;
-
-      // Copy image to app documents
-      await FileSystem.copyAsync({
-        from: imageAsset.uri,
-        to: newFilePath,
-      });
-
-      // Generate thumbnail
-      let thumbnailPath: string | undefined;
-      try {
-        const thumbnailResult = await ThumbnailService.generateThumbnail(imageAsset.uri, newFileName);
-        thumbnailPath = thumbnailResult.thumbnailUri;
-      } catch (thumbnailError) {
-        console.warn('[WARN] Thumbnail generation failed:', thumbnailError);
-      }
-
-      // Get file info for certificate vault storage
-      const fileInfo = await FileSystem.getInfoAsync(newFilePath);
-      const fileSize = fileInfo.exists ? fileInfo.size || 0 : 0;
-
-      // Automatically add certificate to vault
-      try {
-        const certificateData = {
-          filePath: newFilePath,
-          fileName: newFileName,
-          fileSize: fileSize,
-          mimeType: `image/${extension}`,
-          thumbnailPath: thumbnailPath,
-          cmeEntryId: undefined, // Will be set after CME entry is created
-        };
-
-        const addResult = await databaseOperations.certificates.addCertificate(certificateData);
-        if (addResult.success) {
-
-          // Refresh certificates in AppContext so vault shows the new certificate
-          await refreshCertificates();
-        } else {
-          console.warn('[WARN] Failed to add certificate to vault:', addResult.error);
-        }
-      } catch (certError) {
-      __DEV__ && console.error('[ERROR] Error adding certificate to vault:', certError);
-      }
-
-      // Update form data with certificate path
-      const updatedFormData = {
-        ...formData,
-        certificatePath: newFilePath,
-      };
-      setFormData(updatedFormData);
-
-      // Update initialFormData to prevent false unsaved changes warning
-      // Certificate is already saved to vault, so this is the new baseline
-      initialFormData.current = updatedFormData;
-
-      Alert.alert('Success', 'Certificate added to entry and saved to vault!');
-
-    } catch (error) {
-      __DEV__ && console.error('[ERROR] Error processing certificate:', error);
-      Alert.alert('Error', 'Failed to process certificate. Please try again.');
-    }
-  };
-
-  const handleChooseFiles = async () => {
-    try {
-      setIsUploadingCertificate(true);
-      const result = await DocumentPicker.getDocumentAsync({
-        type: SUPPORTED_FILE_TYPES.ALL,
-        copyToCacheDirectory: false,
-      });
-
-      if (!result.canceled) {
-        const file = result.assets[0];
-        
-        // Check file size
-        const isImageType = file.mimeType && SUPPORTED_FILE_TYPES.IMAGES.includes(file.mimeType as any);
-        const maxSize = isImageType ? MAX_FILE_SIZES.IMAGE : MAX_FILE_SIZES.DOCUMENT;
-        
-        if ((file.size || 0) > maxSize) {
-          Alert.alert(
-            'File Too Large',
-            `File size must be less than ${Math.round(maxSize / 1024 / 1024)}MB`
-          );
-          return;
-        }
-
-        await processDocument(file);
-      }
-    } catch (error) {
-      __DEV__ && console.error('File picker error:', error);
-      Alert.alert('Error', 'Failed to open file picker. Please try again.');
-    } finally {
-      setIsUploadingCertificate(false);
-    }
-  };
-
-  const processDocument = async (file: any) => {
-    try {
-
-      // Create certificates directory if it doesn't exist
-      const certificatesDir = `${FileSystem.documentDirectory}${FILE_PATHS.CERTIFICATES}`;
-      const dirInfo = await FileSystem.getInfoAsync(certificatesDir);
-      
-      if (!dirInfo.exists) {
-        await FileSystem.makeDirectoryAsync(certificatesDir, { intermediates: true });
-      }
-
-      // Generate unique filename
-      const timestamp = Date.now();
-      const extension = file.name.split('.').pop() || 'pdf';
-      const newFileName = `cme_certificate_${timestamp}.${extension}`;
-      const newFilePath = `${certificatesDir}${newFileName}`;
-
-      // Copy file to app documents
-      await FileSystem.copyAsync({
-        from: file.uri,
-        to: newFilePath,
-      });
-
-      // Generate thumbnail only for images
-      let thumbnailPath: string | undefined;
-      try {
-        const isImageType = file.mimeType && SUPPORTED_FILE_TYPES.IMAGES.includes(file.mimeType as any);
-        if (isImageType) {
-          const thumbnailResult = await ThumbnailService.generateThumbnail(file.uri, newFileName);
-          thumbnailPath = thumbnailResult.thumbnailUri;
-
-        } else {
-          // For documents, we'll just use document name and icon - no thumbnail needed
-
-        }
-      } catch (thumbnailError) {
-        console.warn('[WARN] Thumbnail generation failed:', thumbnailError);
-      }
-
-      // Automatically add certificate to vault
-      try {
-        const certificateData = {
-          filePath: newFilePath,
-          fileName: newFileName,
-          fileSize: file.size || 0,
-          mimeType: file.mimeType || 'application/pdf',
-          thumbnailPath: thumbnailPath,
-          cmeEntryId: undefined, // Will be set after CME entry is created
-        };
-
-        const addResult = await databaseOperations.certificates.addCertificate(certificateData);
-        if (addResult.success) {
-
-          // Refresh certificates in AppContext so vault shows the new certificate
-          await refreshCertificates();
-        } else {
-          console.warn('[WARN] Failed to add document to vault:', addResult.error);
-        }
-      } catch (certError) {
-      __DEV__ && console.error('[ERROR] Error adding document to vault:', certError);
-      }
-
-      // Update form data with certificate path
-      const updatedFormData = {
-        ...formData,
-        certificatePath: newFilePath,
-      };
-      setFormData(updatedFormData);
-
-      // Update initialFormData to prevent false unsaved changes warning
-      initialFormData.current = updatedFormData;
-
-      Alert.alert('Success', 'Document added to entry and saved to vault!');
-
-    } catch (error) {
-      __DEV__ && console.error('[ERROR] Error processing document:', error);
-      Alert.alert('Error', 'Failed to process document. Please try again.');
-    }
-  };
-
-  const handleRemoveCertificate = () => {
-    Alert.alert(
-      'Remove Certificate',
-      'Are you sure you want to remove the certificate from this entry?',
-      [
-        { text: 'Cancel', style: 'cancel' },
-        {
-          text: 'Remove',
-          style: 'destructive',
-          onPress: async () => {
-            const certPath = formData.certificatePath;
-
-            // Delete from filesystem and database
-            if (certPath) {
-              try {
-                // Delete physical file
-                await FileSystem.deleteAsync(certPath, { idempotent: true });
-
-                // Find and delete from certificates table
-                const certificates = await databaseOperations.certificates.getAllCertificates();
-                const cert = certificates.data?.find(c => c.filePath === certPath);
-                if (cert) {
-                  await databaseOperations.certificates.deleteCertificate(cert.id);
-                  // Refresh certificates in context
-                  await refreshCertificates();
-                }
-              } catch (error) {
-                __DEV__ && console.error('[ERROR] Error deleting certificate:', error);
-                // Continue anyway - worst case is orphaned file
-              }
-            }
-
-            setFormData(prev => ({
-              ...prev,
-              certificatePath: undefined,
-            }));
-          },
-        },
-      ]
-    );
-  };
-
-  // Check camera permissions on mount
-  useEffect(() => {
-    checkCameraPermissions();
-  }, []);
-
-  // Button pressing effect handlers
-  const handlePressIn = (buttonType: keyof typeof pressedButtons) => {
-    setPressedButtons(prev => ({ ...prev, [buttonType]: true }));
-  };
-
-  const handlePressOut = (buttonType: keyof typeof pressedButtons) => {
-    setPressedButtons(prev => ({ ...prev, [buttonType]: false }));
-  };
-
-  // Get pressed button style
-  const getPressedButtonStyle = (buttonType: keyof typeof pressedButtons) => {
-    return pressedButtons[buttonType] ? styles.buttonPressed : {};
-  };
-
-  // Validation
-  const validateForm = (): boolean => {
-    const newErrors: FormErrors = {};
-
-    if (!formData.title.trim()) {
-      newErrors.title = 'Title is required';
-    }
-
-    if (!formData.provider.trim()) {
-      newErrors.provider = 'Provider is required';
-    }
-
-    if (!formData.creditsEarned.trim()) {
-      const creditUnit = user?.creditSystem ? getCreditUnit(user.creditSystem) : 'Credits';
-      newErrors.creditsEarned = `${creditUnit} earned is required`;
-    } else {
-      const credits = parseFloat(formData.creditsEarned);
-      const creditUnit = user?.creditSystem ? getCreditUnit(user.creditSystem) : 'Credits';
-
-      if (isNaN(credits) || credits <= 0) {
-        newErrors.creditsEarned = `${creditUnit} must be a positive number`;
-      } else if (credits > 500) {
-        newErrors.creditsEarned = `${creditUnit} cannot exceed 500`;
-      }
-    }
-
-    if (!formData.category) {
-      newErrors.category = 'Category is required';
-    }
-
-    setErrors(newErrors);
-    return Object.keys(newErrors).length === 0;
-  };
-
-  const handleSubmit = async () => {
-
-    if (!validateForm()) {
-      // Play error sound for validation failure
-      await playError();
-      HapticsUtils.error();
-      Alert.alert('Validation Error', 'Please fix the errors in the form.');
-      return;
-    }
-    
-    // Play form submit sound when starting submission
-    await playFormSubmit();
-
-    setIsLoading(true);
-
-    try {
-      const entryData = {
-        title: formData.title.trim(),
-        provider: formData.provider.trim(),
-        dateAttended: formData.dateAttended.toISOString().split('T')[0], // YYYY-MM-DD format
-        creditsEarned: parseFloat(formData.creditsEarned),
-        category: formData.category,
-        notes: formData.notes.trim() || undefined,
-        certificatePath: formData.certificatePath,
-      };
-
-      let success = false;
-
-      if (isEditing) {
-
-        success = await updateCMEEntry(editEntry.id, entryData);
-      } else {
-
-        success = await addCMEEntry(entryData);
-      }
-
-      if (success) {
-        // Play success sound and entry add sound for positive feedback
-        await playSuccess();
-        if (!isEditing) {
-          await playEntryAdd(); // Special sound for new entries
-        }
-        HapticsUtils.success();
-
-        // Mark as saved to prevent unsaved changes warning
-        setWasSaved(true);
-
-        // Show success confirmation
-        Alert.alert(
-          isEditing ? 'Entry Updated' : 'Entry Added',
-          isEditing
-            ? `${formData.title} has been updated successfully.`
-            : `${formData.title} has been added successfully.`,
-          [{
-            text: 'OK',
-            onPress: () => navigation.goBack()
-          }]
-        );
-      } else {
-        // Play error sound for operation failure
-        await playError();
-        HapticsUtils.error();
-        Alert.alert(
-          'Error',
-          `Failed to ${isEditing ? 'update' : 'add'} CME entry. Please try again.`
-        );
-      }
-    } catch (error) {
-      // Play error sound for exceptions
-      await playError();
-      __DEV__ && console.error('[ERROR] handleSubmit: Exception occurred:', error);
-      Alert.alert('Error', 'An unexpected error occurred. Please try again.');
-    } finally {
-      setIsLoading(false);
-    }
-  };
-
-  const updateFormData = (field: keyof FormData, value: any) => {
-    setFormData(prev => ({ ...prev, [field]: value }));
-    
-    // Real-time validation feedback
-    const newErrors: Partial<FormErrors> = {};
-    
-    switch (field) {
-      case 'title':
-        if (!value?.trim()) {
-          newErrors.title = 'Title is required';
-        } else if (value.trim().length < 3) {
-          newErrors.title = 'Title must be at least 3 characters';
-        }
-        break;
-      case 'provider':
-        if (!value?.trim()) {
-          newErrors.provider = 'Provider is required';
-        }
-        break;
-      case 'creditsEarned':
-        const credits = parseFloat(value);
-        if (isNaN(credits) || credits <= 0) {
-          newErrors.creditsEarned = 'Credits must be a positive number';
-        } else if (credits > 500) {
-          newErrors.creditsEarned = 'Credits cannot exceed 500';
-        } else if (credits > 100) {
-          newErrors.creditsEarned = 'Credits seem unusually high. Please verify.';
-        }
-        break;
-      case 'category':
-        if (!value?.trim()) {
-          newErrors.category = 'Category is required';
-        }
-        break;
-    }
-    
-    // Update errors - clear field error if valid, set if invalid
-    setErrors(prev => ({ 
-      ...prev, 
-      [field]: newErrors[field as keyof FormErrors] 
-    }));
-    
-    // Add haptic feedback for validation errors
-    if (newErrors[field as keyof FormErrors]) {
-      HapticsUtils.warning();
-    }
-  };
-
-  const handleDateChange = (selectedDate: Date) => {
-    updateFormData('dateAttended', selectedDate);
-  };
-
-  return (
-    <View style={styles.container}>
-      <AnimatedGradientBackground />
-      
-      <StandardHeader
-        title={isEditing ? 'Edit Entry' : 'Add New Entry'}
-        onBackPress={() => navigation.goBack()}
-      />
-
-      <Animated.View 
-        style={[
-          styles.content,
-          {
-            opacity: fadeAnim,
-            transform: [{ translateY: slideAnim }],
-          },
-        ]}
-      >
-        <ScrollView showsVerticalScrollIndicator={false} keyboardShouldPersistTaps="handled">
-          {/* Premium Form Card */}
-          <Animated.View 
-            style={[
-              {
-                opacity: formCardAnim,
-                transform: [{
-                  translateY: formCardAnim.interpolate({
-                    inputRange: [0, 1],
-                    outputRange: [20, 0],
-                  }),
-                }],
-              },
-            ]}
-          >
-            <PremiumCard style={[
-              styles.formCard,
-              {
-                elevation: formShadowAnim.interpolate({ inputRange: [0, 1], outputRange: [0, 8] }),
-                shadowOpacity: formShadowAnim.interpolate({ inputRange: [0, 1], outputRange: [0, 0.15] }),
-              }
-            ]}>
-          {/* Row 1: Title and Provider */}
-          <View style={styles.row}>
-            <View style={[styles.fieldContainer, styles.fieldHalf]}>
-              <Text style={styles.label}>Title *</Text>
-              <Input
-                value={formData.title}
-                onChangeText={(value) => updateFormData('title', value)}
-                placeholder="Activity title"
-                autoExpand={true}
-                minLines={1}
-                maxLines={3}
-                error={errors.title}
-                style={styles.compactInput}
-              />
-            </View>
-
-            <View style={[styles.fieldContainer, styles.fieldHalf]}>
-              <Text style={styles.label}>Provider *</Text>
-              <Input
-                value={formData.provider}
-                onChangeText={(value) => updateFormData('provider', value)}
-                placeholder="Organization"
-                autoExpand={true}
-                minLines={1}
-                maxLines={3}
-                error={errors.provider}
-                style={styles.compactInput}
-              />
-            </View>
-          </View>
-
-          {/* Row 2: Date and Credit Amount */}
-          <View style={styles.row}>
-            <View style={[styles.fieldContainer, styles.fieldHalf]}>
-              <Text style={styles.label}>Date *</Text>
-              <DatePicker
-                value={formData.dateAttended}
-                onDateChange={handleDateChange}
-                maximumDate={new Date()}
-                style={styles.compactDatePicker}
-              />
-            </View>
-
-            <View style={[styles.fieldContainer, styles.fieldHalf]}>
-              <Text style={styles.label}>{user?.creditSystem ? getCreditUnit(user.creditSystem) : 'Credits'} *</Text>
-              <Input
-                value={formData.creditsEarned}
-                onChangeText={(value) => updateFormData('creditsEarned', value)}
-                placeholder="2.5"
-                keyboardType="numeric"
-                error={errors.creditsEarned}
-                style={styles.compactInput}
-              />
-            </View>
-          </View>
-
-          {/* Row 3: Category */}
-          <View style={styles.fieldContainer}>
-            <Text style={styles.label}>Category *</Text>
-            <View style={styles.pickerContainer}>
-              <Picker
-                selectedValue={formData.category}
-                onValueChange={(value) => updateFormData('category', value)}
-                style={styles.picker}
-              >
-                {CME_CATEGORIES.map((category) => (
-                  <Picker.Item key={category} label={category} value={category} />
-                ))}
-              </Picker>
-            </View>
-          </View>
-
-          {/* Row 4: Notes */}
-          <View style={styles.fieldContainer}>
-            <Text style={styles.label}>Additional Notes</Text>
-            <Input
-              value={formData.notes}
-              onChangeText={(value) => updateFormData('notes', value)}
-              placeholder="Optional notes about this activity..."
-              autoExpand={true}
-              minLines={2}
-              maxLines={6}
-              style={styles.notesInput}
-            />
-          </View>
-
-          {/* Row 5: Certificate (Optional) - Merged into main form */}
-          <View style={styles.fieldContainer}>
-            <Text style={styles.label}>Certificate (Optional)</Text>
-            
-            {formData.certificatePath ? (
-              // Show certificate preview - compact
-              <View style={styles.certificatePreviewCompact}>
-                <Image 
-                  source={{ uri: formData.certificatePath }}
-                  style={styles.certificateImageCompact}
-                  resizeMode="cover"
-                />
-                <TouchableOpacity 
-                  style={[styles.removeCertButtonCompact, getPressedButtonStyle('remove')]}
-                  onPress={handleRemoveCertificate}
-                  onPressIn={() => handlePressIn('remove')}
-                  onPressOut={() => handlePressOut('remove')}
-                  activeOpacity={1}
-                >
-                  <View style={styles.removeCertButtonContent}>
-                    <SvgIcon name="trash" size={14} color={theme.colors.error} />
-                    <Text style={styles.removeCertButtonTextCompact}>Remove</Text>
-                  </View>
-                </TouchableOpacity>
-              </View>
-            ) : (
-              // Show tiny upload buttons with pressing effect
-              <View style={styles.certificateUploadCompact}>
-                <TouchableOpacity 
-                  style={[styles.uploadButtonTiny, styles.cameraButtonTiny, getPressedButtonStyle('camera')]}
-                  onPress={handleTakePhoto}
-                  onPressIn={() => handlePressIn('camera')}
-                  onPressOut={() => handlePressOut('camera')}
-                  disabled={isUploadingCertificate}
-                  activeOpacity={1}
-                >
-                  <SvgIcon name="camera" size={16} color={theme.colors.primary} />
-                  <Text style={styles.uploadButtonTextTiny}>Take</Text>
-                  {isUploadingCertificate && <LoadingSpinner size={10} />}
-                </TouchableOpacity>
-                
-                <TouchableOpacity
-                  style={[styles.uploadButtonTiny, styles.galleryButtonTiny, getPressedButtonStyle('gallery')]}
-                  onPress={handleChooseFromGallery}
-                  onPressIn={() => handlePressIn('gallery')}
-                  onPressOut={() => handlePressOut('gallery')}
-                  disabled={isUploadingCertificate}
-                  activeOpacity={1}
-                >
-                  <SvgIcon name="gallery" size={16} color={theme.colors.primary} />
-                  <Text style={styles.uploadButtonTextTiny}>{isUploadingCertificate ? 'Loading...' : 'Gallery'}</Text>
-                  {isUploadingCertificate && <LoadingSpinner size={10} />}
-                </TouchableOpacity>
-                
-                <TouchableOpacity
-                  style={[styles.uploadButtonTiny, styles.filesButtonTiny, getPressedButtonStyle('files')]}
-                  onPress={handleChooseFiles}
-                  onPressIn={() => handlePressIn('files')}
-                  onPressOut={() => handlePressOut('files')}
-                  disabled={isUploadingCertificate}
-                  activeOpacity={1}
-                >
-                  <SvgIcon name="document" size={16} color={theme.colors.primary} />
-                  <Text style={styles.uploadButtonTextTiny}>{isUploadingCertificate ? 'Loading...' : 'Files'}</Text>
-                  {isUploadingCertificate && <LoadingSpinner size={10} />}
-                </TouchableOpacity>
-              </View>
-            )}
-          </View>
-            </PremiumCard>
-          </Animated.View>
-
-          {/* Premium Action Buttons */}
-          <Animated.View 
-            style={[
-              styles.buttonRow,
-              {
-                opacity: actionsAnim,
-                transform: [{
-                  translateY: actionsAnim.interpolate({
-                    inputRange: [0, 1],
-                    outputRange: [20, 0],
-                  }),
-                }],
-              },
-            ]}
-          >
-            <PremiumButton
-              title="Cancel"
-              variant="secondary"
-              onPress={() => navigation.goBack()}
-              disabled={isLoading}
-              style={styles.cancelButton}
-            />
-            <PremiumButton
-              title={isEditing ? 'Update' : 'Save'}
-              variant="primary"
-              onPress={handleSubmit}
-              loading={isLoading}
-              style={styles.submitButton}
-            />
-          </Animated.View>
-
-          {/* Compact Helper */}
-          <Animated.View
-            style={[
-              styles.helperTextContainer,
-              {
-                opacity: actionsAnim,
-              },
-            ]}
-          >
-            <Text style={styles.helperText}>* Required fields</Text>
-            <View style={styles.helperTip}>
-              <SvgIcon name="info" size={14} color={theme.colors.text.secondary} />
-              <Text style={styles.helperText}>Be specific for better tracking</Text>
-            </View>
-          </Animated.View>
-        </ScrollView>
-      </Animated.View>
-    </View>
-  );
-};
-
-const styles = StyleSheet.create({
-  container: {
-    flex: 1,
-    backgroundColor: theme.colors.background,
-  },
-
-  content: {
-    flex: 1,
-    padding: theme.spacing[4],
-  },
-  
-  // Premium Form Card
-  formCard: {
-    padding: theme.spacing[5],
-    marginBottom: theme.spacing[4],
-    backgroundColor: theme.colors.surface,
-    borderRadius: theme.borderRadius.xl, // 12px for premium cards
-    // Shadow will be handled by animation interpolation
-    shadowColor: '#000',
-    shadowOffset: { width: 0, height: 6 },
-    shadowRadius: 16,
-    elevation: 0, // Start with no elevation, will be animated
-    shadowOpacity: 0, // Start with no shadow, will be animated
-  },
-  
-  // Row Layout
-  row: {
-    flexDirection: 'row',
-    gap: theme.spacing[3],
-    marginBottom: theme.spacing[4],
-  },
-  
-  fieldContainer: {
-    marginBottom: theme.spacing[4],
-  },
-  fieldHalf: {
-    flex: 1,
-    marginBottom: 0,
-  },
-  
-  label: {
-    fontSize: theme.typography.fontSize.sm,
-    fontWeight: theme.typography.fontWeight.semibold,
-    color: theme.colors.text.primary,
-    marginBottom: theme.spacing[2],
-  },
-  
-  // Compact Inputs
-  compactInput: {
-    height: 44,
-    fontSize: theme.typography.fontSize.sm,
-  },
-  compactDatePicker: {
-    height: 44,
-  },
-  notesInput: {
-    // Auto-expanding Input will handle height automatically
-    textAlignVertical: 'top',
-  },
-
-  errorText: {
-    fontSize: theme.typography.fontSize.xs,
-    color: theme.colors.error,
-    marginTop: theme.spacing[1],
-    paddingLeft: theme.spacing[1],
-  },
-  
-  // Category Picker
-  pickerContainer: {
-    backgroundColor: theme.colors.gray.light,
-    borderRadius: theme.borderRadius.md,
-    borderWidth: 1,
-    borderColor: theme.colors.border.light,
-    minHeight: 50,
-    justifyContent: 'center',
-    overflow: 'visible',
-  },
-  picker: {
-    minHeight: 50,
-    marginVertical: 0,
-  },
-  
-  // Button Row
-  buttonRow: {
-    flexDirection: 'row',
-    gap: theme.spacing[3],
-    marginBottom: theme.spacing[4],
-  },
-  submitButton: {
-    flex: 2,
-  },
-  cancelButton: {
-    flex: 1,
-  },
-  
-  // Compact Helper
-  helperTextContainer: {
-    flexDirection: 'row',
-    alignItems: 'center',
-    justifyContent: 'center',
-    gap: 12,
-    paddingHorizontal: theme.spacing[4],
-    marginBottom: theme.spacing[4],
-  },
-  helperTip: {
-    flexDirection: 'row',
-    alignItems: 'center',
-    gap: 4,
-  },
-  helperText: {
-    fontSize: theme.typography.fontSize.xs,
-    color: theme.colors.text.secondary,
-  },
-
-  // Certificate Section - Compact merged into main form
-  certificateUploadCompact: {
-    flexDirection: 'row',
-    gap: theme.spacing[2],
-    justifyContent: 'flex-start',
-    marginTop: theme.spacing[1],
-  },
-  
-  // Tiny upload buttons with pressing effect
-  uploadButtonTiny: {
-    alignItems: 'center',
-    justifyContent: 'center',
-    paddingVertical: theme.spacing[2],
-    paddingHorizontal: theme.spacing[3],
-    borderRadius: theme.borderRadius.base,
-    minWidth: 70,
-    minHeight: 44, // Accessibility: minimum touch target size
-    // Button pressing effect - unpressed state (elevated)
-    shadowColor: '#000',
-    shadowOffset: { width: 0, height: 5 },
-    shadowOpacity: 0.15,
-    shadowRadius: 3,
-    elevation: 5,
-    // Transform for pressing effect will be handled by TouchableOpacity
-  },
-  
-  cameraButtonTiny: {
-    backgroundColor: theme.colors.blue,
-  },
-  galleryButtonTiny: {
-    backgroundColor: theme.colors.emerald,
-  },
-  filesButtonTiny: {
-    backgroundColor: theme.colors.orange,
-  },
-  
-  uploadButtonIconTiny: {
-    fontSize: 14,
-    marginBottom: 2,
-  },
-  uploadButtonTextTiny: {
-    fontSize: 10,
-    fontWeight: theme.typography.fontWeight.semibold,
-    color: theme.colors.background,
-    textAlign: 'center',
-  },
-
-  // Compact certificate preview
-  certificatePreviewCompact: {
-    flexDirection: 'row',
-    alignItems: 'center',
-    gap: theme.spacing[3],
-    marginTop: theme.spacing[2],
-  },
-  certificateImageCompact: {
-    width: 60,
-    height: 40,
-    borderRadius: theme.borderRadius.base,
-    backgroundColor: theme.colors.gray.light,
-  },
-  removeCertButtonCompact: {
-    paddingVertical: theme.spacing[1],
-    paddingHorizontal: theme.spacing[2],
-    borderRadius: theme.borderRadius.base,
-    backgroundColor: theme.colors.error,
-    // Button pressing effect
-    shadowColor: '#000',
-    shadowOffset: { width: 0, height: 5 },
-    shadowOpacity: 0.15,
-    shadowRadius: 3,
-    elevation: 5,
-  },
-  removeCertButtonContent: {
-    flexDirection: 'row',
-    alignItems: 'center',
-    gap: 4,
-  },
-  removeCertButtonTextCompact: {
-    fontSize: 11,
-    color: theme.colors.background,
-    fontWeight: theme.typography.fontWeight.semibold,
-  },
-
-  // Button pressed state - removes shadow and adds inset effect
-  buttonPressed: {
-    shadowOffset: { width: 0, height: 0 },
-    shadowOpacity: 0,
-    elevation: 0,
-    // Inset border effect when pressed
-    borderTopWidth: 2,
-    borderLeftWidth: 1,
-    borderRightWidth: 1,
-    borderColor: theme.colors.border.light,
-    // Slight translate down for pressed feeling
-    transform: [{ translateY: 2 }],
-  },
-});
->>>>>>> 11ffe98a
+});