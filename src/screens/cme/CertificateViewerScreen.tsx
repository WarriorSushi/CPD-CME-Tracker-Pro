<<<<<<< HEAD
import React, { useState } from 'react';
import {
  View,
  Text,
  StyleSheet,
  SafeAreaView,
  Alert,
  ScrollView
} from 'react-native';
import { PinchGestureHandler, State } from 'react-native-gesture-handler';
import Animated, { 
  useAnimatedGestureHandler, 
  useAnimatedStyle, 
  useSharedValue,
  withSpring,
  runOnJS
} from 'react-native-reanimated';
import { StackNavigationProp } from '@react-navigation/stack';
import { RouteProp } from '@react-navigation/native';
import * as Sharing from 'expo-sharing';
import { theme } from '../../constants/theme';
import { MainTabParamList } from '../../types/navigation';
import { StandardHeader } from '../../components';

type CertificateViewerScreenNavigationProp = StackNavigationProp<MainTabParamList, 'CertificateViewer'>;
type CertificateViewerScreenRouteProp = RouteProp<MainTabParamList, 'CertificateViewer'>;

interface Props {
  navigation: CertificateViewerScreenNavigationProp;
  route: CertificateViewerScreenRouteProp;
}

const AnimatedImage = Animated.createAnimatedComponent(ScrollView);

export const CertificateViewerScreen: React.FC<Props> = ({ navigation, route }) => {
  const { imageUri } = route.params;
  
  const scale = useSharedValue(1);
  const baseScale = useSharedValue(1);

  const pinchHandler = useAnimatedGestureHandler({
    onStart: () => {
      baseScale.value = scale.value;
    },
    onActive: (event) => {
      scale.value = baseScale.value * event.scale;
    },
    onEnd: () => {
      if (scale.value < 1) {
        scale.value = withSpring(1);
      } else if (scale.value > 3) {
        scale.value = withSpring(3);
      }
    },
  });

  const imageStyle = useAnimatedStyle(() => ({
    transform: [{ scale: scale.value }],
  }));

  const handleShare = async () => {
    if (!imageUri) return;
    
    try {
      const isAvailable = await Sharing.isAvailableAsync();
      if (!isAvailable) {
        Alert.alert('Sharing not available', 'Sharing is not available on this device.');
        return;
      }
      
      await Sharing.shareAsync(imageUri, {
        mimeType: 'image/jpeg',
        dialogTitle: 'Share Certificate',
      });
    } catch (error) {
      __DEV__ && console.error('Error sharing certificate:', error);
      Alert.alert('Error', 'Failed to share certificate.');
    }
  };

  const handleClose = () => {
    // Ensure we go back to the previous screen in the CME stack

    if (navigation.canGoBack()) {
      navigation.goBack();
    } else {
      // Fallback: navigate to CMEHistory within the same stack

      navigation.navigate('CMEHistory');
    }
  };

  return (
    <SafeAreaView style={styles.container}>
      <StandardHeader
        title="Certificate"
        onBackPress={handleClose}
        rightIcon="share"
        rightIconPress={handleShare}
        rightIconColor="#FFFFFF"
        rightIconSize={24}
      />

      <View style={styles.imageContainer}>
        <PinchGestureHandler onGestureEvent={pinchHandler}>
          <Animated.View style={styles.imageWrapper}>
            <Animated.Image 
              source={{ uri: imageUri }}
              style={[styles.image, imageStyle]}
              resizeMode="contain"
            />
          </Animated.View>
        </PinchGestureHandler>
      </View>

      <View style={styles.footer}>
        <Text style={styles.footerText}>
          Pinch to zoom
        </Text>
      </View>
    </SafeAreaView>
  );
};

const styles = StyleSheet.create({
  container: {
    flex: 1,
    backgroundColor: '#000000',
  },
  imageContainer: {
    flex: 1,
    justifyContent: 'center',
    alignItems: 'center',
    padding: theme.spacing[4],
  },
  imageWrapper: {
    flex: 1,
    justifyContent: 'center',
    alignItems: 'center',
    width: '100%',
  },
  image: {
    width: '100%',
    height: '100%',
  },
  footer: {
    paddingHorizontal: theme.spacing[4],
    paddingVertical: theme.spacing[3],
    backgroundColor: 'rgba(0, 0, 0, 0.8)',
    alignItems: 'center',
  },
  footerText: {
    fontSize: theme.typography.fontSize.sm,
    color: theme.colors.background,
    opacity: 0.8,
  },
=======
import React, { useState } from 'react';
import {
  View,
  Text,
  StyleSheet,
  SafeAreaView,
  Alert,
  ScrollView
} from 'react-native';
import { Gesture, GestureDetector } from 'react-native-gesture-handler';
import Animated, {
  useAnimatedStyle,
  useSharedValue,
  withSpring,
  runOnJS
} from 'react-native-reanimated';
import { StackNavigationProp } from '@react-navigation/stack';
import { RouteProp } from '@react-navigation/native';
import * as Sharing from 'expo-sharing';
import { theme } from '../../constants/theme';
import { MainTabParamList } from '../../types/navigation';
import { StandardHeader } from '../../components';

type CertificateViewerScreenNavigationProp = StackNavigationProp<MainTabParamList, 'CertificateViewer'>;
type CertificateViewerScreenRouteProp = RouteProp<MainTabParamList, 'CertificateViewer'>;

interface Props {
  navigation: CertificateViewerScreenNavigationProp;
  route: CertificateViewerScreenRouteProp;
}

const AnimatedImage = Animated.createAnimatedComponent(ScrollView);

export const CertificateViewerScreen: React.FC<Props> = ({ navigation, route }) => {
  const { imageUri } = route.params;
  
  const scale = useSharedValue(1);
  const savedScale = useSharedValue(1);

  const pinchGesture = Gesture.Pinch()
    .onUpdate((event) => {
      scale.value = Math.max(1, Math.min(savedScale.value * event.scale, 3));
    })
    .onEnd(() => {
      savedScale.value = scale.value;
      if (scale.value < 1) {
        scale.value = withSpring(1);
        savedScale.value = 1;
      } else if (scale.value > 3) {
        scale.value = withSpring(3);
        savedScale.value = 3;
      }
    });

  const imageStyle = useAnimatedStyle(() => ({
    transform: [{ scale: scale.value }],
  }));

  const handleShare = async () => {
    if (!imageUri) return;
    
    try {
      const isAvailable = await Sharing.isAvailableAsync();
      if (!isAvailable) {
        Alert.alert('Sharing not available', 'Sharing is not available on this device.');
        return;
      }
      
      await Sharing.shareAsync(imageUri, {
        mimeType: 'image/jpeg',
        dialogTitle: 'Share Certificate',
      });
    } catch (error) {
      __DEV__ && console.error('Error sharing certificate:', error);
      Alert.alert('Error', 'Failed to share certificate.');
    }
  };

  const handleClose = () => {
    // Ensure we go back to the previous screen in the CME stack

    if (navigation.canGoBack()) {
      navigation.goBack();
    } else {
      // Fallback: navigate to CMEHistory within the same stack

      navigation.navigate('CMEHistory');
    }
  };

  return (
    <SafeAreaView style={styles.container}>
      <StandardHeader
        title="Certificate"
        onBackPress={handleClose}
        rightIcon="share"
        rightIconPress={handleShare}
        rightIconColor="#FFFFFF"
        rightIconSize={24}
      />

      <View style={styles.imageContainer}>
        <GestureDetector gesture={pinchGesture}>
          <Animated.View style={styles.imageWrapper}>
            <Animated.Image
              source={{ uri: imageUri }}
              style={[styles.image, imageStyle]}
              resizeMode="contain"
            />
          </Animated.View>
        </GestureDetector>
      </View>

      <View style={styles.footer}>
        <Text style={styles.footerText}>
          Pinch to zoom
        </Text>
      </View>
    </SafeAreaView>
  );
};

const styles = StyleSheet.create({
  container: {
    flex: 1,
    backgroundColor: '#000000',
  },
  imageContainer: {
    flex: 1,
    justifyContent: 'center',
    alignItems: 'center',
    padding: theme.spacing[4],
  },
  imageWrapper: {
    flex: 1,
    justifyContent: 'center',
    alignItems: 'center',
    width: '100%',
  },
  image: {
    width: '100%',
    height: '100%',
  },
  footer: {
    paddingHorizontal: theme.spacing[4],
    paddingVertical: theme.spacing[3],
    backgroundColor: 'rgba(0, 0, 0, 0.8)',
    alignItems: 'center',
  },
  footerText: {
    fontSize: theme.typography.fontSize.sm,
    color: theme.colors.background,
    opacity: 0.8,
  },
>>>>>>> 1e6647be
});<|MERGE_RESOLUTION|>--- conflicted
+++ resolved
@@ -1,161 +1,3 @@
-<<<<<<< HEAD
-import React, { useState } from 'react';
-import {
-  View,
-  Text,
-  StyleSheet,
-  SafeAreaView,
-  Alert,
-  ScrollView
-} from 'react-native';
-import { PinchGestureHandler, State } from 'react-native-gesture-handler';
-import Animated, { 
-  useAnimatedGestureHandler, 
-  useAnimatedStyle, 
-  useSharedValue,
-  withSpring,
-  runOnJS
-} from 'react-native-reanimated';
-import { StackNavigationProp } from '@react-navigation/stack';
-import { RouteProp } from '@react-navigation/native';
-import * as Sharing from 'expo-sharing';
-import { theme } from '../../constants/theme';
-import { MainTabParamList } from '../../types/navigation';
-import { StandardHeader } from '../../components';
-
-type CertificateViewerScreenNavigationProp = StackNavigationProp<MainTabParamList, 'CertificateViewer'>;
-type CertificateViewerScreenRouteProp = RouteProp<MainTabParamList, 'CertificateViewer'>;
-
-interface Props {
-  navigation: CertificateViewerScreenNavigationProp;
-  route: CertificateViewerScreenRouteProp;
-}
-
-const AnimatedImage = Animated.createAnimatedComponent(ScrollView);
-
-export const CertificateViewerScreen: React.FC<Props> = ({ navigation, route }) => {
-  const { imageUri } = route.params;
-  
-  const scale = useSharedValue(1);
-  const baseScale = useSharedValue(1);
-
-  const pinchHandler = useAnimatedGestureHandler({
-    onStart: () => {
-      baseScale.value = scale.value;
-    },
-    onActive: (event) => {
-      scale.value = baseScale.value * event.scale;
-    },
-    onEnd: () => {
-      if (scale.value < 1) {
-        scale.value = withSpring(1);
-      } else if (scale.value > 3) {
-        scale.value = withSpring(3);
-      }
-    },
-  });
-
-  const imageStyle = useAnimatedStyle(() => ({
-    transform: [{ scale: scale.value }],
-  }));
-
-  const handleShare = async () => {
-    if (!imageUri) return;
-    
-    try {
-      const isAvailable = await Sharing.isAvailableAsync();
-      if (!isAvailable) {
-        Alert.alert('Sharing not available', 'Sharing is not available on this device.');
-        return;
-      }
-      
-      await Sharing.shareAsync(imageUri, {
-        mimeType: 'image/jpeg',
-        dialogTitle: 'Share Certificate',
-      });
-    } catch (error) {
-      __DEV__ && console.error('Error sharing certificate:', error);
-      Alert.alert('Error', 'Failed to share certificate.');
-    }
-  };
-
-  const handleClose = () => {
-    // Ensure we go back to the previous screen in the CME stack
-
-    if (navigation.canGoBack()) {
-      navigation.goBack();
-    } else {
-      // Fallback: navigate to CMEHistory within the same stack
-
-      navigation.navigate('CMEHistory');
-    }
-  };
-
-  return (
-    <SafeAreaView style={styles.container}>
-      <StandardHeader
-        title="Certificate"
-        onBackPress={handleClose}
-        rightIcon="share"
-        rightIconPress={handleShare}
-        rightIconColor="#FFFFFF"
-        rightIconSize={24}
-      />
-
-      <View style={styles.imageContainer}>
-        <PinchGestureHandler onGestureEvent={pinchHandler}>
-          <Animated.View style={styles.imageWrapper}>
-            <Animated.Image 
-              source={{ uri: imageUri }}
-              style={[styles.image, imageStyle]}
-              resizeMode="contain"
-            />
-          </Animated.View>
-        </PinchGestureHandler>
-      </View>
-
-      <View style={styles.footer}>
-        <Text style={styles.footerText}>
-          Pinch to zoom
-        </Text>
-      </View>
-    </SafeAreaView>
-  );
-};
-
-const styles = StyleSheet.create({
-  container: {
-    flex: 1,
-    backgroundColor: '#000000',
-  },
-  imageContainer: {
-    flex: 1,
-    justifyContent: 'center',
-    alignItems: 'center',
-    padding: theme.spacing[4],
-  },
-  imageWrapper: {
-    flex: 1,
-    justifyContent: 'center',
-    alignItems: 'center',
-    width: '100%',
-  },
-  image: {
-    width: '100%',
-    height: '100%',
-  },
-  footer: {
-    paddingHorizontal: theme.spacing[4],
-    paddingVertical: theme.spacing[3],
-    backgroundColor: 'rgba(0, 0, 0, 0.8)',
-    alignItems: 'center',
-  },
-  footerText: {
-    fontSize: theme.typography.fontSize.sm,
-    color: theme.colors.background,
-    opacity: 0.8,
-  },
-=======
 import React, { useState } from 'react';
 import {
   View,
@@ -310,5 +152,4 @@
     color: theme.colors.background,
     opacity: 0.8,
   },
->>>>>>> 1e6647be
 });