<<<<<<< HEAD
import React, { useState, useEffect, useRef } from 'react';
import { View, Text, StyleSheet, Animated, ScrollView } from 'react-native';
import { StackNavigationProp } from '@react-navigation/stack';
import { useSafeAreaInsets } from 'react-native-safe-area-context';
import { LinearGradient } from 'expo-linear-gradient';
import { ProgressIndicator } from '../../components';
import { SvgIcon, IconName } from '../../components/common/SvgIcon';
import { OnboardingStackParamList } from '../../types/navigation';
import { CreditSystem } from '../../types';
import { userOperations } from '../../services/database';
import { useAppContext } from '../../contexts/AppContext';
import { AnimatedGradientBackground, PremiumButton, PremiumCard } from '../../components/common/OnboardingComponents';
import { theme } from '../../constants/theme';

type CreditSystemScreenNavigationProp = StackNavigationProp<OnboardingStackParamList, 'CreditSystem'>;

interface Props {
  navigation: CreditSystemScreenNavigationProp;
}

const CREDIT_SYSTEMS: { 
  value: CreditSystem; 
  title: string; 
  description: string;
  icon: IconName;
  colors: string[];
}[] = [
  { 
    value: 'CME', 
    title: 'CME Credits', 
    description: 'Continuing Medical Education for physicians and healthcare providers',
    icon: 'medical',
    colors: ['#667EEA', '#764BA2']
  },
  { 
    value: 'CPD', 
    title: 'CPD Points', 
    description: 'Continuing Professional Development for all healthcare professionals',
    icon: 'book',
    colors: ['#F093FB', '#F5576C']
  },
  { 
    value: 'CE', 
    title: 'CE Units', 
    description: 'Continuing Education units for various healthcare disciplines',
    icon: 'graduation',
    colors: ['#4FACFE', '#00F2FE']
  },
  { 
    value: 'Hours', 
    title: 'Contact Hours', 
    description: 'Direct contact or learning hours for skill development',
    icon: 'clock',
    colors: ['#43E97B', '#38F9D7']
  },
  { 
    value: 'Points', 
    title: 'Credit Points', 
    description: 'General professional credit points for career advancement',
    icon: 'target',
    colors: ['#FA709A', '#FEE140']
  },
];

export const CreditSystemScreen: React.FC<Props> = ({ navigation }) => {
  const insets = useSafeAreaInsets();
  const { refreshUserData } = useAppContext();
  const [selectedSystem, setSelectedSystem] = useState<CreditSystem | ''>('');
  const [isLoading, setIsLoading] = useState(false);

  // Animation values
  const fadeAnim = useRef(new Animated.Value(0)).current;
  const slideAnim = useRef(new Animated.Value(20)).current;
  const progressAnim = useRef(new Animated.Value(0)).current;
  const cardAnims = useRef(CREDIT_SYSTEMS.map(() => new Animated.Value(0))).current;
  const shadowAnims = useRef(CREDIT_SYSTEMS.map(() => new Animated.Value(0))).current;

  useEffect(() => {
    // Entry animations
    Animated.parallel([
      Animated.timing(fadeAnim, {
        toValue: 1,
        duration: 800,
        useNativeDriver: true,
      }),
      Animated.spring(slideAnim, {
        toValue: 0,
        tension: 30,
        friction: 8,
        useNativeDriver: true,
      }),
      Animated.timing(progressAnim, {
        toValue: 1,
        duration: 600,
        delay: 100,
        useNativeDriver: true,
      }),
    ]).start();

    // Staggered card animations
    Animated.sequence([
      Animated.delay(300),
      Animated.stagger(100, 
        cardAnims.map(anim => 
          Animated.spring(anim, {
            toValue: 1,
            tension: 40,
            friction: 8,
            useNativeDriver: true,
          })
        )
      ),
    ]).start(() => {
      // Add shadows after cards finish animating (using setValue to avoid conflicts)
      setTimeout(() => {
        shadowAnims.forEach(anim => anim.setValue(1));
      }, 100);
    });
  }, []);

  const handleContinue = async () => {
    if (selectedSystem) {
      setIsLoading(true);
      try {
        const result = await userOperations.updateUser({
          creditSystem: selectedSystem,
        });

        if (result.success) {
          await refreshUserData();
          navigation.navigate('AnnualTarget');
        } else {
          __DEV__ && console.error('[ERROR] CreditSystemScreen: Failed to save credit system:', result.error);
        }
      } catch (error) {
        __DEV__ && console.error('[ERROR] CreditSystemScreen: Error saving credit system:', error);
      } finally {
        setIsLoading(false);
      }
    }
  };

  const handleBack = () => {
    navigation.goBack();
  };

  return (
    <View style={[styles.container, { paddingTop: insets.top, paddingBottom: insets.bottom }]}>
      <AnimatedGradientBackground />

      <Animated.View 
        style={[
          styles.progressWrapper,
          {
            opacity: progressAnim,
            transform: [{ translateY: slideAnim }],
          },
        ]}
      >
        <ProgressIndicator currentStep={2} totalSteps={5} />
      </Animated.View>

      <ScrollView 
        style={styles.content}
        contentContainerStyle={styles.scrollContent}
        showsVerticalScrollIndicator={false}
      >
          <Animated.View 
            style={[
              styles.header,
              {
                opacity: fadeAnim,
                transform: [{ translateY: slideAnim }],
              },
            ]}
          >
            <View style={styles.iconContainer}>
              <LinearGradient
                colors={['#667EEA', '#764BA2']}
                style={styles.headerIcon}
                start={{ x: 0, y: 0 }}
                end={{ x: 1, y: 1 }}
              >
                <SvgIcon name="chart" size={40} color="#FFFFFF" />
              </LinearGradient>
            </View>
            <Text style={styles.title}>Choose Your Credit System</Text>
            <Text style={styles.subtitle}>
              Select the type of continuing education credits you track
            </Text>
          </Animated.View>

          <View style={styles.optionsList}>
            {CREDIT_SYSTEMS.map((system, index) => (
              <Animated.View 
                key={system.value}
                style={[
                  styles.optionWrapper,
                  {
                    opacity: cardAnims[index],
                    transform: [{
                      translateY: cardAnims[index].interpolate({
                        inputRange: [0, 1],
                        outputRange: [20, 0],
                      }),
                    }],
                  },
                ]}
              >
                <PremiumCard
                  selected={selectedSystem === system.value}
                  onPress={() => setSelectedSystem(system.value)}
                  style={[
                    styles.optionCard,
                    styles.optionCardOverride,
                    {
                      elevation: shadowAnims[index].interpolate({ inputRange: [0, 1], outputRange: [0, 4] }),
                      shadowOpacity: shadowAnims[index].interpolate({ inputRange: [0, 1], outputRange: [0, 0.08] }),
                    }
                  ]}
                >
                  <View style={styles.optionContent}>
                    <View style={styles.optionIconContainer}>
                      <LinearGradient
                        colors={system.colors}
                        style={styles.optionIconGradient}
                        start={{ x: 0, y: 0 }}
                        end={{ x: 1, y: 1 }}
                      >
                        <SvgIcon
                          name={system.icon}
                          size={32}
                          color={theme.colors.white}
                        />
                      </LinearGradient>
                    </View>
                    <View style={styles.optionTextContent}>
                      <Text style={[
                        styles.optionTitle,
                        selectedSystem === system.value && styles.selectedOptionTitle,
                      ]}>
                        {system.title}
                      </Text>
                      <Text style={[
                        styles.optionDescription,
                        selectedSystem === system.value && styles.selectedOptionDescription,
                      ]}>
                        {system.description}
                      </Text>
                    </View>
                    <View style={[
                      styles.radioButton,
                      selectedSystem === system.value && styles.selectedRadioButton,
                    ]}>
                      {selectedSystem === system.value && (
                        <LinearGradient
                          colors={['#667EEA', '#764BA2']}
                          style={styles.radioButtonInner}
                        />
                      )}
                    </View>
                  </View>
                </PremiumCard>
              </Animated.View>
            ))}
          </View>
      </ScrollView>

      <Animated.View 
        style={[
          styles.actions,
          {
            opacity: fadeAnim,
            transform: [{ translateY: slideAnim }],
          },
        ]}
      >
        <PremiumButton
          title="Continue"
          onPress={handleContinue}
          disabled={!selectedSystem}
          loading={isLoading}
          variant="primary"
          style={styles.primaryButton}
        />
        
        <PremiumButton
          title="Back"
          variant="ghost"
          onPress={handleBack}
          style={styles.secondaryButton}
        />
      </Animated.View>
    </View>
  );
};

const styles = StyleSheet.create({
  container: {
    flex: 1,
  },
  progressWrapper: {
    paddingHorizontal: 24,
    paddingTop: 12,
    paddingBottom: 8,
  },
  content: {
    flex: 1,
    paddingHorizontal: 24,
  },
  scrollContent: {
    flexGrow: 1,
    justifyContent: 'space-between',
    paddingBottom: 20,
  },
  header: {
    alignItems: 'center',
    marginBottom: 20,
  },
  iconContainer: {
    marginBottom: 12,
  },
  headerIcon: {
    width: 48,
    height: 48,
    borderRadius: theme.borderRadius.xl,
    justifyContent: 'center',
    alignItems: 'center',
    shadowColor: '#667EEA',
    shadowOffset: { width: 0, height: 4 },
    shadowOpacity: 0.3,
    shadowRadius: 12,
    elevation: 6,
  },
  headerEmoji: {
    fontSize: 22,
  },
  title: {
    fontSize: 22,
    fontWeight: '700',
    color: '#1A202C',
    textAlign: 'center',
    marginBottom: 6,
    letterSpacing: -0.5,
  },
  subtitle: {
    fontSize: 14,
    color: '#4A5568',
    textAlign: 'center',
    lineHeight: 20,
    paddingHorizontal: 16,
  },
  optionsList: {
    gap: 8,
    marginBottom: 20,
  },
  optionWrapper: {
    marginBottom: 2,
  },
  optionCard: {
    paddingVertical: 12,
    paddingHorizontal: 16,
  },
  optionCardOverride: {
    elevation: 0,
    shadowOpacity: 0,
    borderWidth: 0,
  },
  optionContent: {
    flexDirection: 'row',
    alignItems: 'center',
  },
  optionIconContainer: {
    marginRight: 16,
  },
  optionIconGradient: {
    width: 36,
    height: 36,
    borderRadius: 10,
    justifyContent: 'center',
    alignItems: 'center',
  },
  optionTextContent: {
    flex: 1,
    marginRight: 12,
  },
  optionTitle: {
    fontSize: 15,
    fontWeight: '600',
    color: '#1A202C',
    marginBottom: 2,
  },
  selectedOptionTitle: {
    color: '#667EEA',
  },
  optionDescription: {
    fontSize: 12,
    color: '#718096',
    lineHeight: 16,
  },
  selectedOptionDescription: {
    color: '#4A5568',
  },
  radioButton: {
    width: 20,
    height: 20,
    borderRadius: 10,
    borderWidth: 2,
    borderColor: '#CBD5E0',
    alignItems: 'center',
    justifyContent: 'center',
  },
  selectedRadioButton: {
    borderColor: '#667EEA',
  },
  radioButtonInner: {
    width: 10,
    height: 10,
    borderRadius: theme.borderRadius.base,
  },
  actions: {
    paddingHorizontal: 24,
    paddingBottom: 16,
    paddingTop: 12,
  },
  primaryButton: {
    marginBottom: 12,
  },
  secondaryButton: {
    // Ghost button styles handled by component
  },
});
=======
import React, { useState, useEffect, useRef } from 'react';
import { View, Text, StyleSheet, Animated, ScrollView } from 'react-native';
import { StackNavigationProp } from '@react-navigation/stack';
import { useSafeAreaInsets } from 'react-native-safe-area-context';
import { LinearGradient } from 'expo-linear-gradient';
import { ProgressIndicator } from '../../components';
import { SvgIcon, IconName } from '../../components/common/SvgIcon';
import { OnboardingStackParamList } from '../../types/navigation';
import { CreditSystem } from '../../types';
import { userOperations } from '../../services/database';
import { useAppContext } from '../../contexts/AppContext';
import { AnimatedGradientBackground, PremiumButton, PremiumCard } from '../../components/common/OnboardingComponents';
import { theme } from '../../constants/theme';

type CreditSystemScreenNavigationProp = StackNavigationProp<OnboardingStackParamList, 'CreditSystem'>;

interface Props {
  navigation: CreditSystemScreenNavigationProp;
}

const CREDIT_SYSTEMS: { 
  value: CreditSystem; 
  title: string; 
  description: string;
  icon: IconName;
  colors: string[];
}[] = [
  { 
    value: 'CME', 
    title: 'CME Credits', 
    description: 'Continuing Medical Education for physicians and healthcare providers',
    icon: 'medical',
    colors: ['#667EEA', '#764BA2']
  },
  { 
    value: 'CPD', 
    title: 'CPD Points', 
    description: 'Continuing Professional Development for all healthcare professionals',
    icon: 'book',
    colors: ['#F093FB', '#F5576C']
  },
  { 
    value: 'CE', 
    title: 'CE Units', 
    description: 'Continuing Education units for various healthcare disciplines',
    icon: 'graduation',
    colors: ['#4FACFE', '#00F2FE']
  },
  { 
    value: 'Hours', 
    title: 'Contact Hours', 
    description: 'Direct contact or learning hours for skill development',
    icon: 'clock',
    colors: ['#43E97B', '#38F9D7']
  },
  { 
    value: 'Points', 
    title: 'Credit Points', 
    description: 'General professional credit points for career advancement',
    icon: 'target',
    colors: ['#FA709A', '#FEE140']
  },
];

export const CreditSystemScreen: React.FC<Props> = ({ navigation }) => {
  const insets = useSafeAreaInsets();
  const { refreshUserData } = useAppContext();
  const [selectedSystem, setSelectedSystem] = useState<CreditSystem | ''>('');
  const [isLoading, setIsLoading] = useState(false);

  // Animation values
  const fadeAnim = useRef(new Animated.Value(0)).current;
  const slideAnim = useRef(new Animated.Value(20)).current;
  const progressAnim = useRef(new Animated.Value(0)).current;
  const cardAnims = useRef(CREDIT_SYSTEMS.map(() => new Animated.Value(0))).current;
  const shadowAnims = useRef(CREDIT_SYSTEMS.map(() => new Animated.Value(0))).current;

  useEffect(() => {
    // Entry animations
    Animated.parallel([
      Animated.timing(fadeAnim, {
        toValue: 1,
        duration: 800,
        useNativeDriver: true,
      }),
      Animated.spring(slideAnim, {
        toValue: 0,
        tension: 30,
        friction: 8,
        useNativeDriver: true,
      }),
      Animated.timing(progressAnim, {
        toValue: 1,
        duration: 600,
        delay: 100,
        useNativeDriver: true,
      }),
    ]).start();

    // Staggered card animations
    Animated.sequence([
      Animated.delay(300),
      Animated.stagger(100, 
        cardAnims.map(anim => 
          Animated.spring(anim, {
            toValue: 1,
            tension: 40,
            friction: 8,
            useNativeDriver: true,
          })
        )
      ),
    ]).start(() => {
      // Add shadows after cards finish animating (using setValue to avoid conflicts)
      setTimeout(() => {
        shadowAnims.forEach(anim => anim.setValue(1));
      }, 100);
    });
  }, []);

  const handleContinue = async () => {
    if (selectedSystem) {
      setIsLoading(true);
      try {
        const result = await userOperations.updateUser({
          creditSystem: selectedSystem,
        });

        if (result.success) {
          await refreshUserData();
          navigation.navigate('AnnualTarget');
        } else {
          __DEV__ && console.error('[ERROR] CreditSystemScreen: Failed to save credit system:', result.error);
        }
      } catch (error) {
        __DEV__ && console.error('[ERROR] CreditSystemScreen: Error saving credit system:', error);
      } finally {
        setIsLoading(false);
      }
    }
  };

  const handleBack = () => {
    navigation.goBack();
  };

  return (
    <View style={[styles.container, { paddingTop: insets.top, paddingBottom: insets.bottom }]}>
      <AnimatedGradientBackground />

      <Animated.View 
        style={[
          styles.progressWrapper,
          {
            opacity: progressAnim,
            transform: [{ translateY: slideAnim }],
          },
        ]}
      >
        <ProgressIndicator currentStep={2} totalSteps={5} />
      </Animated.View>

      <ScrollView 
        style={styles.content}
        contentContainerStyle={styles.scrollContent}
        showsVerticalScrollIndicator={false}
      >
          <Animated.View 
            style={[
              styles.header,
              {
                opacity: fadeAnim,
                transform: [{ translateY: slideAnim }],
              },
            ]}
          >
            <View style={styles.iconContainer}>
              <LinearGradient
                colors={['#667EEA', '#764BA2']}
                style={styles.headerIcon}
                start={{ x: 0, y: 0 }}
                end={{ x: 1, y: 1 }}
              >
                <SvgIcon name="chart" size={40} color="#FFFFFF" />
              </LinearGradient>
            </View>
            <Text style={styles.title}>Choose Your Credit System</Text>
            <Text style={styles.subtitle}>
              Select the type of continuing education credits you track
            </Text>
          </Animated.View>

          <View style={styles.optionsList}>
            {CREDIT_SYSTEMS.map((system, index) => (
              <Animated.View 
                key={system.value}
                style={[
                  styles.optionWrapper,
                  {
                    opacity: cardAnims[index],
                    transform: [{
                      translateY: cardAnims[index].interpolate({
                        inputRange: [0, 1],
                        outputRange: [20, 0],
                      }),
                    }],
                  },
                ]}
              >
                <PremiumCard
                  selected={selectedSystem === system.value}
                  onPress={() => setSelectedSystem(system.value)}
                  style={[
                    styles.optionCard,
                    styles.optionCardOverride,
                    {
                      elevation: shadowAnims[index].interpolate({ inputRange: [0, 1], outputRange: [0, 4] }),
                      shadowOpacity: shadowAnims[index].interpolate({ inputRange: [0, 1], outputRange: [0, 0.08] }),
                    }
                  ]}
                >
                  <View style={styles.optionContent}>
                    <View style={styles.optionIconContainer}>
                      <LinearGradient
                        colors={system.colors}
                        style={styles.optionIconGradient}
                        start={{ x: 0, y: 0 }}
                        end={{ x: 1, y: 1 }}
                      >
                        <SvgIcon
                          name={system.icon}
                          size={32}
                          color={theme.colors.white}
                        />
                      </LinearGradient>
                    </View>
                    <View style={styles.optionTextContent}>
                      <Text style={[
                        styles.optionTitle,
                        selectedSystem === system.value && styles.selectedOptionTitle,
                      ]}>
                        {system.title}
                      </Text>
                      <Text style={[
                        styles.optionDescription,
                        selectedSystem === system.value && styles.selectedOptionDescription,
                      ]}>
                        {system.description}
                      </Text>
                    </View>
                    <View style={[
                      styles.radioButton,
                      selectedSystem === system.value && styles.selectedRadioButton,
                    ]}>
                      {selectedSystem === system.value && (
                        <LinearGradient
                          colors={['#667EEA', '#764BA2']}
                          style={styles.radioButtonInner}
                        />
                      )}
                    </View>
                  </View>
                </PremiumCard>
              </Animated.View>
            ))}
          </View>
      </ScrollView>

      <Animated.View 
        style={[
          styles.actions,
          {
            opacity: fadeAnim,
            transform: [{ translateY: slideAnim }],
          },
        ]}
      >
        <PremiumButton
          title="Continue"
          onPress={handleContinue}
          disabled={!selectedSystem}
          loading={isLoading}
          variant="primary"
          style={styles.primaryButton}
        />
        
        <PremiumButton
          title="Back"
          variant="ghost"
          onPress={handleBack}
          style={styles.secondaryButton}
        />
      </Animated.View>
    </View>
  );
};

const styles = StyleSheet.create({
  container: {
    flex: 1,
  },
  progressWrapper: {
    paddingHorizontal: 24,
    paddingTop: 12,
    paddingBottom: 8,
  },
  content: {
    flex: 1,
    paddingHorizontal: 24,
  },
  scrollContent: {
    flexGrow: 1,
    justifyContent: 'space-between',
    paddingBottom: 20,
  },
  header: {
    alignItems: 'center',
    marginBottom: 20,
  },
  iconContainer: {
    marginBottom: 12,
  },
  headerIcon: {
    width: 48,
    height: 48,
    borderRadius: theme.borderRadius.xl,
    justifyContent: 'center',
    alignItems: 'center',
    shadowColor: '#667EEA',
    shadowOffset: { width: 0, height: 4 },
    shadowOpacity: 0.3,
    shadowRadius: 12,
    elevation: 6,
  },
  headerEmoji: {
    fontSize: 22,
  },
  title: {
    fontSize: 22,
    fontWeight: '700',
    color: '#1A202C',
    textAlign: 'center',
    marginBottom: 6,
    letterSpacing: -0.5,
  },
  subtitle: {
    fontSize: 14,
    color: '#4A5568',
    textAlign: 'center',
    lineHeight: 20,
    paddingHorizontal: 16,
  },
  optionsList: {
    gap: 8,
    marginBottom: 20,
  },
  optionWrapper: {
    marginBottom: 2,
  },
  optionCard: {
    paddingVertical: 12,
    paddingHorizontal: 16,
  },
  optionCardOverride: {
    elevation: 0,
    shadowOpacity: 0,
    borderWidth: 0,
  },
  optionContent: {
    flexDirection: 'row',
    alignItems: 'center',
  },
  optionIconContainer: {
    marginRight: 16,
  },
  optionIconGradient: {
    width: 36,
    height: 36,
    borderRadius: 10,
    justifyContent: 'center',
    alignItems: 'center',
  },
  optionTextContent: {
    flex: 1,
    marginRight: 12,
  },
  optionTitle: {
    fontSize: 15,
    fontWeight: '600',
    color: '#1A202C',
    marginBottom: 2,
  },
  selectedOptionTitle: {
    color: '#667EEA',
  },
  optionDescription: {
    fontSize: 12,
    color: '#718096',
    lineHeight: 16,
  },
  selectedOptionDescription: {
    color: '#4A5568',
  },
  radioButton: {
    width: 20,
    height: 20,
    borderRadius: 10,
    borderWidth: 2,
    borderColor: '#CBD5E0',
    alignItems: 'center',
    justifyContent: 'center',
  },
  selectedRadioButton: {
    borderColor: '#667EEA',
  },
  radioButtonInner: {
    width: 10,
    height: 10,
    borderRadius: theme.borderRadius.base,
  },
  actions: {
    paddingHorizontal: 24,
    paddingBottom: 16,
    paddingTop: 12,
  },
  primaryButton: {
    marginBottom: 12,
  },
  secondaryButton: {
    // Ghost button styles handled by component
  },
});
>>>>>>> 1e6647be
<|MERGE_RESOLUTION|>--- conflicted
+++ resolved
@@ -1,4 +1,3 @@
-<<<<<<< HEAD
 import React, { useState, useEffect, useRef } from 'react';
 import { View, Text, StyleSheet, Animated, ScrollView } from 'react-native';
 import { StackNavigationProp } from '@react-navigation/stack';
@@ -430,438 +429,4 @@
   secondaryButton: {
     // Ghost button styles handled by component
   },
-});
-=======
-import React, { useState, useEffect, useRef } from 'react';
-import { View, Text, StyleSheet, Animated, ScrollView } from 'react-native';
-import { StackNavigationProp } from '@react-navigation/stack';
-import { useSafeAreaInsets } from 'react-native-safe-area-context';
-import { LinearGradient } from 'expo-linear-gradient';
-import { ProgressIndicator } from '../../components';
-import { SvgIcon, IconName } from '../../components/common/SvgIcon';
-import { OnboardingStackParamList } from '../../types/navigation';
-import { CreditSystem } from '../../types';
-import { userOperations } from '../../services/database';
-import { useAppContext } from '../../contexts/AppContext';
-import { AnimatedGradientBackground, PremiumButton, PremiumCard } from '../../components/common/OnboardingComponents';
-import { theme } from '../../constants/theme';
-
-type CreditSystemScreenNavigationProp = StackNavigationProp<OnboardingStackParamList, 'CreditSystem'>;
-
-interface Props {
-  navigation: CreditSystemScreenNavigationProp;
-}
-
-const CREDIT_SYSTEMS: { 
-  value: CreditSystem; 
-  title: string; 
-  description: string;
-  icon: IconName;
-  colors: string[];
-}[] = [
-  { 
-    value: 'CME', 
-    title: 'CME Credits', 
-    description: 'Continuing Medical Education for physicians and healthcare providers',
-    icon: 'medical',
-    colors: ['#667EEA', '#764BA2']
-  },
-  { 
-    value: 'CPD', 
-    title: 'CPD Points', 
-    description: 'Continuing Professional Development for all healthcare professionals',
-    icon: 'book',
-    colors: ['#F093FB', '#F5576C']
-  },
-  { 
-    value: 'CE', 
-    title: 'CE Units', 
-    description: 'Continuing Education units for various healthcare disciplines',
-    icon: 'graduation',
-    colors: ['#4FACFE', '#00F2FE']
-  },
-  { 
-    value: 'Hours', 
-    title: 'Contact Hours', 
-    description: 'Direct contact or learning hours for skill development',
-    icon: 'clock',
-    colors: ['#43E97B', '#38F9D7']
-  },
-  { 
-    value: 'Points', 
-    title: 'Credit Points', 
-    description: 'General professional credit points for career advancement',
-    icon: 'target',
-    colors: ['#FA709A', '#FEE140']
-  },
-];
-
-export const CreditSystemScreen: React.FC<Props> = ({ navigation }) => {
-  const insets = useSafeAreaInsets();
-  const { refreshUserData } = useAppContext();
-  const [selectedSystem, setSelectedSystem] = useState<CreditSystem | ''>('');
-  const [isLoading, setIsLoading] = useState(false);
-
-  // Animation values
-  const fadeAnim = useRef(new Animated.Value(0)).current;
-  const slideAnim = useRef(new Animated.Value(20)).current;
-  const progressAnim = useRef(new Animated.Value(0)).current;
-  const cardAnims = useRef(CREDIT_SYSTEMS.map(() => new Animated.Value(0))).current;
-  const shadowAnims = useRef(CREDIT_SYSTEMS.map(() => new Animated.Value(0))).current;
-
-  useEffect(() => {
-    // Entry animations
-    Animated.parallel([
-      Animated.timing(fadeAnim, {
-        toValue: 1,
-        duration: 800,
-        useNativeDriver: true,
-      }),
-      Animated.spring(slideAnim, {
-        toValue: 0,
-        tension: 30,
-        friction: 8,
-        useNativeDriver: true,
-      }),
-      Animated.timing(progressAnim, {
-        toValue: 1,
-        duration: 600,
-        delay: 100,
-        useNativeDriver: true,
-      }),
-    ]).start();
-
-    // Staggered card animations
-    Animated.sequence([
-      Animated.delay(300),
-      Animated.stagger(100, 
-        cardAnims.map(anim => 
-          Animated.spring(anim, {
-            toValue: 1,
-            tension: 40,
-            friction: 8,
-            useNativeDriver: true,
-          })
-        )
-      ),
-    ]).start(() => {
-      // Add shadows after cards finish animating (using setValue to avoid conflicts)
-      setTimeout(() => {
-        shadowAnims.forEach(anim => anim.setValue(1));
-      }, 100);
-    });
-  }, []);
-
-  const handleContinue = async () => {
-    if (selectedSystem) {
-      setIsLoading(true);
-      try {
-        const result = await userOperations.updateUser({
-          creditSystem: selectedSystem,
-        });
-
-        if (result.success) {
-          await refreshUserData();
-          navigation.navigate('AnnualTarget');
-        } else {
-          __DEV__ && console.error('[ERROR] CreditSystemScreen: Failed to save credit system:', result.error);
-        }
-      } catch (error) {
-        __DEV__ && console.error('[ERROR] CreditSystemScreen: Error saving credit system:', error);
-      } finally {
-        setIsLoading(false);
-      }
-    }
-  };
-
-  const handleBack = () => {
-    navigation.goBack();
-  };
-
-  return (
-    <View style={[styles.container, { paddingTop: insets.top, paddingBottom: insets.bottom }]}>
-      <AnimatedGradientBackground />
-
-      <Animated.View 
-        style={[
-          styles.progressWrapper,
-          {
-            opacity: progressAnim,
-            transform: [{ translateY: slideAnim }],
-          },
-        ]}
-      >
-        <ProgressIndicator currentStep={2} totalSteps={5} />
-      </Animated.View>
-
-      <ScrollView 
-        style={styles.content}
-        contentContainerStyle={styles.scrollContent}
-        showsVerticalScrollIndicator={false}
-      >
-          <Animated.View 
-            style={[
-              styles.header,
-              {
-                opacity: fadeAnim,
-                transform: [{ translateY: slideAnim }],
-              },
-            ]}
-          >
-            <View style={styles.iconContainer}>
-              <LinearGradient
-                colors={['#667EEA', '#764BA2']}
-                style={styles.headerIcon}
-                start={{ x: 0, y: 0 }}
-                end={{ x: 1, y: 1 }}
-              >
-                <SvgIcon name="chart" size={40} color="#FFFFFF" />
-              </LinearGradient>
-            </View>
-            <Text style={styles.title}>Choose Your Credit System</Text>
-            <Text style={styles.subtitle}>
-              Select the type of continuing education credits you track
-            </Text>
-          </Animated.View>
-
-          <View style={styles.optionsList}>
-            {CREDIT_SYSTEMS.map((system, index) => (
-              <Animated.View 
-                key={system.value}
-                style={[
-                  styles.optionWrapper,
-                  {
-                    opacity: cardAnims[index],
-                    transform: [{
-                      translateY: cardAnims[index].interpolate({
-                        inputRange: [0, 1],
-                        outputRange: [20, 0],
-                      }),
-                    }],
-                  },
-                ]}
-              >
-                <PremiumCard
-                  selected={selectedSystem === system.value}
-                  onPress={() => setSelectedSystem(system.value)}
-                  style={[
-                    styles.optionCard,
-                    styles.optionCardOverride,
-                    {
-                      elevation: shadowAnims[index].interpolate({ inputRange: [0, 1], outputRange: [0, 4] }),
-                      shadowOpacity: shadowAnims[index].interpolate({ inputRange: [0, 1], outputRange: [0, 0.08] }),
-                    }
-                  ]}
-                >
-                  <View style={styles.optionContent}>
-                    <View style={styles.optionIconContainer}>
-                      <LinearGradient
-                        colors={system.colors}
-                        style={styles.optionIconGradient}
-                        start={{ x: 0, y: 0 }}
-                        end={{ x: 1, y: 1 }}
-                      >
-                        <SvgIcon
-                          name={system.icon}
-                          size={32}
-                          color={theme.colors.white}
-                        />
-                      </LinearGradient>
-                    </View>
-                    <View style={styles.optionTextContent}>
-                      <Text style={[
-                        styles.optionTitle,
-                        selectedSystem === system.value && styles.selectedOptionTitle,
-                      ]}>
-                        {system.title}
-                      </Text>
-                      <Text style={[
-                        styles.optionDescription,
-                        selectedSystem === system.value && styles.selectedOptionDescription,
-                      ]}>
-                        {system.description}
-                      </Text>
-                    </View>
-                    <View style={[
-                      styles.radioButton,
-                      selectedSystem === system.value && styles.selectedRadioButton,
-                    ]}>
-                      {selectedSystem === system.value && (
-                        <LinearGradient
-                          colors={['#667EEA', '#764BA2']}
-                          style={styles.radioButtonInner}
-                        />
-                      )}
-                    </View>
-                  </View>
-                </PremiumCard>
-              </Animated.View>
-            ))}
-          </View>
-      </ScrollView>
-
-      <Animated.View 
-        style={[
-          styles.actions,
-          {
-            opacity: fadeAnim,
-            transform: [{ translateY: slideAnim }],
-          },
-        ]}
-      >
-        <PremiumButton
-          title="Continue"
-          onPress={handleContinue}
-          disabled={!selectedSystem}
-          loading={isLoading}
-          variant="primary"
-          style={styles.primaryButton}
-        />
-        
-        <PremiumButton
-          title="Back"
-          variant="ghost"
-          onPress={handleBack}
-          style={styles.secondaryButton}
-        />
-      </Animated.View>
-    </View>
-  );
-};
-
-const styles = StyleSheet.create({
-  container: {
-    flex: 1,
-  },
-  progressWrapper: {
-    paddingHorizontal: 24,
-    paddingTop: 12,
-    paddingBottom: 8,
-  },
-  content: {
-    flex: 1,
-    paddingHorizontal: 24,
-  },
-  scrollContent: {
-    flexGrow: 1,
-    justifyContent: 'space-between',
-    paddingBottom: 20,
-  },
-  header: {
-    alignItems: 'center',
-    marginBottom: 20,
-  },
-  iconContainer: {
-    marginBottom: 12,
-  },
-  headerIcon: {
-    width: 48,
-    height: 48,
-    borderRadius: theme.borderRadius.xl,
-    justifyContent: 'center',
-    alignItems: 'center',
-    shadowColor: '#667EEA',
-    shadowOffset: { width: 0, height: 4 },
-    shadowOpacity: 0.3,
-    shadowRadius: 12,
-    elevation: 6,
-  },
-  headerEmoji: {
-    fontSize: 22,
-  },
-  title: {
-    fontSize: 22,
-    fontWeight: '700',
-    color: '#1A202C',
-    textAlign: 'center',
-    marginBottom: 6,
-    letterSpacing: -0.5,
-  },
-  subtitle: {
-    fontSize: 14,
-    color: '#4A5568',
-    textAlign: 'center',
-    lineHeight: 20,
-    paddingHorizontal: 16,
-  },
-  optionsList: {
-    gap: 8,
-    marginBottom: 20,
-  },
-  optionWrapper: {
-    marginBottom: 2,
-  },
-  optionCard: {
-    paddingVertical: 12,
-    paddingHorizontal: 16,
-  },
-  optionCardOverride: {
-    elevation: 0,
-    shadowOpacity: 0,
-    borderWidth: 0,
-  },
-  optionContent: {
-    flexDirection: 'row',
-    alignItems: 'center',
-  },
-  optionIconContainer: {
-    marginRight: 16,
-  },
-  optionIconGradient: {
-    width: 36,
-    height: 36,
-    borderRadius: 10,
-    justifyContent: 'center',
-    alignItems: 'center',
-  },
-  optionTextContent: {
-    flex: 1,
-    marginRight: 12,
-  },
-  optionTitle: {
-    fontSize: 15,
-    fontWeight: '600',
-    color: '#1A202C',
-    marginBottom: 2,
-  },
-  selectedOptionTitle: {
-    color: '#667EEA',
-  },
-  optionDescription: {
-    fontSize: 12,
-    color: '#718096',
-    lineHeight: 16,
-  },
-  selectedOptionDescription: {
-    color: '#4A5568',
-  },
-  radioButton: {
-    width: 20,
-    height: 20,
-    borderRadius: 10,
-    borderWidth: 2,
-    borderColor: '#CBD5E0',
-    alignItems: 'center',
-    justifyContent: 'center',
-  },
-  selectedRadioButton: {
-    borderColor: '#667EEA',
-  },
-  radioButtonInner: {
-    width: 10,
-    height: 10,
-    borderRadius: theme.borderRadius.base,
-  },
-  actions: {
-    paddingHorizontal: 24,
-    paddingBottom: 16,
-    paddingTop: 12,
-  },
-  primaryButton: {
-    marginBottom: 12,
-  },
-  secondaryButton: {
-    // Ghost button styles handled by component
-  },
-});
->>>>>>> 1e6647be
+});