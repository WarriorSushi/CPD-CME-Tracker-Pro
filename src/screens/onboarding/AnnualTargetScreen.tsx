--- conflicted
+++ resolved
@@ -1,4 +1,3 @@
-<<<<<<< HEAD
 import React, { useState, useEffect, useRef } from 'react';
 import { View, Text, StyleSheet, TextInput, Animated, ScrollView } from 'react-native';
 import { StackNavigationProp } from '@react-navigation/stack';
@@ -653,661 +652,4 @@
   primaryButton: {
     marginBottom: 12,
   },
-});
-=======
-import React, { useState, useEffect, useRef } from 'react';
-import { View, Text, StyleSheet, TextInput, Animated, ScrollView } from 'react-native';
-import { StackNavigationProp } from '@react-navigation/stack';
-import { useSafeAreaInsets } from 'react-native-safe-area-context';
-import { LinearGradient } from 'expo-linear-gradient';
-import { ProgressIndicator } from '../../components';
-import { SvgIcon } from '../../components/common/SvgIcon';
-import { OnboardingStackParamList } from '../../types/navigation';
-import { CreditSystem } from '../../types';
-import { getCreditTerminology } from '../../utils/creditTerminology';
-import { userOperations } from '../../services/database';
-import { AnimatedGradientBackground, PremiumButton, PremiumCard } from '../../components/common/OnboardingComponents';
-import { theme } from '../../constants/theme';
-
-type AnnualTargetScreenNavigationProp = StackNavigationProp<OnboardingStackParamList, 'AnnualTarget'>;
-
-interface Props {
-  navigation: AnnualTargetScreenNavigationProp;
-}
-
-const COMMON_REQUIREMENTS = [20, 25, 30, 40, 50];
-const TIME_PERIODS = [1, 2, 3, 5];
-
-export const AnnualTargetScreen: React.FC<Props> = ({ navigation }) => {
-  const insets = useSafeAreaInsets();
-  const [customTarget, setCustomTarget] = useState('');
-  const [customPeriod, setCustomPeriod] = useState('');
-  const [selectedTarget, setSelectedTarget] = useState<number | 'custom' | null>(null);
-  const [selectedPeriod, setSelectedPeriod] = useState<number | 'custom' | null>(null);
-  const [creditSystem, setCreditSystem] = useState<CreditSystem>('CME');
-  const [isLoading, setIsLoading] = useState(false);
-
-  // Animation values
-  const fadeAnim = useRef(new Animated.Value(0)).current;
-  const slideAnim = useRef(new Animated.Value(20)).current;
-  const progressAnim = useRef(new Animated.Value(0)).current;
-  const targetCardsAnim = useRef(COMMON_REQUIREMENTS.map(() => new Animated.Value(0))).current;
-  const periodCardsAnim = useRef(TIME_PERIODS.map(() => new Animated.Value(0))).current;
-  const targetShadowAnims = useRef(COMMON_REQUIREMENTS.map(() => new Animated.Value(0))).current;
-  const periodShadowAnims = useRef(TIME_PERIODS.map(() => new Animated.Value(0))).current;
-  const customTargetShadowAnim = useRef(new Animated.Value(0)).current;
-  const customPeriodShadowAnim = useRef(new Animated.Value(0)).current;
-
-  const terminology = getCreditTerminology(creditSystem);
-
-  useEffect(() => {
-    const loadCreditSystem = async () => {
-      try {
-        const result = await userOperations.getCurrentUser();
-        if (result.success && result.data?.creditSystem) {
-          setCreditSystem(result.data.creditSystem);
-        }
-      } catch (error) {
-        __DEV__ && console.error('Error loading credit system:', error);
-      }
-    };
-
-    loadCreditSystem();
-
-    // Entry animations
-    Animated.parallel([
-      Animated.timing(fadeAnim, {
-        toValue: 1,
-        duration: 800,
-        useNativeDriver: true,
-      }),
-      Animated.spring(slideAnim, {
-        toValue: 0,
-        tension: 30,
-        friction: 8,
-        useNativeDriver: true,
-      }),
-      Animated.timing(progressAnim, {
-        toValue: 1,
-        duration: 600,
-        delay: 100,
-        useNativeDriver: true,
-      }),
-    ]).start();
-
-    // Staggered card animations
-    Animated.sequence([
-      Animated.delay(300),
-      Animated.stagger(60, [
-        ...targetCardsAnim.map(anim => 
-          Animated.spring(anim, {
-            toValue: 1,
-            tension: 40,
-            friction: 8,
-            useNativeDriver: true,
-          })
-        ),
-        ...periodCardsAnim.map(anim => 
-          Animated.spring(anim, {
-            toValue: 1,
-            tension: 40,
-            friction: 8,
-            useNativeDriver: true,
-          })
-        ),
-      ]),
-    ]).start(() => {
-      // Add shadow animations after cards finish appearing (using setValue to avoid conflicts)
-      setTimeout(() => {
-        targetShadowAnims.forEach(anim => anim.setValue(1));
-        periodShadowAnims.forEach(anim => anim.setValue(1));
-        customTargetShadowAnim.setValue(1);
-        customPeriodShadowAnim.setValue(1);
-      }, 100);
-    });
-  }, []);
-
-  const handleQuickSelectTarget = (target: number) => {
-    if (selectedTarget === target) {
-      // Re-clicking same tile unselects it
-      setSelectedTarget(null);
-    } else {
-      setSelectedTarget(target);
-      setCustomTarget(''); // Clear custom input when selecting preset
-    }
-  };
-
-  const handleQuickSelectPeriod = (period: number) => {
-    if (selectedPeriod === period) {
-      // Re-clicking same tile unselects it
-      setSelectedPeriod(null);
-    } else {
-      setSelectedPeriod(period);
-      setCustomPeriod(''); // Clear custom input when selecting preset
-    }
-  };
-
-  const handleCustomTargetSelect = () => {
-    setSelectedTarget('custom');
-    setCustomTarget('');
-  };
-
-  const handleCustomPeriodSelect = () => {
-    setSelectedPeriod('custom');
-    setCustomPeriod('');
-  };
-
-  const handleCustomTargetInput = (value: string) => {
-    setCustomTarget(value);
-  };
-
-  const handleCustomPeriodInput = (value: string) => {
-    setCustomPeriod(value);
-  };
-
-  const handleContinue = async () => {
-      const targetValue = selectedTarget === 'custom' ? parseInt(customTarget) : (typeof selectedTarget === 'number' ? selectedTarget : null);
-    const periodValue = selectedPeriod === 'custom' ? parseInt(customPeriod) : (typeof selectedPeriod === 'number' ? selectedPeriod : null);
-    
-    if (!targetValue || !periodValue || targetValue <= 0 || periodValue <= 0) return;
-
-    setIsLoading(true);
-    try {
-      const result = await userOperations.updateUser({
-        annualRequirement: targetValue,
-        requirementPeriod: periodValue,
-      });
-
-      if (result.success) {
-        navigation.navigate('CycleStartDate');
-      } else {
-        __DEV__ && console.error('[ERROR] AnnualTargetScreen: Failed to save annual target');
-      }
-    } catch (error) {
-      __DEV__ && console.error('[ERROR] AnnualTargetScreen: Error saving annual target:', error);
-    } finally {
-      setIsLoading(false);
-    }
-  };
-
-  const handleBack = () => {
-    navigation.goBack();
-  };
-
-  const targetValue = selectedTarget === 'custom' ? parseInt(customTarget) : selectedTarget;
-  const periodValue = selectedPeriod === 'custom' ? parseInt(customPeriod) : selectedPeriod;
-  const isValid = targetValue && targetValue > 0 && periodValue && periodValue > 0;
-
-  return (
-    <View style={[styles.container, { paddingTop: insets.top, paddingBottom: insets.bottom }]}>
-      <AnimatedGradientBackground />
-
-      <Animated.View 
-        style={[
-          styles.progressWrapper,
-          {
-            opacity: progressAnim,
-            transform: [{ translateY: slideAnim }],
-          },
-        ]}
-      >
-        <ProgressIndicator currentStep={3} totalSteps={5} showTitle={false} />
-      </Animated.View>
-
-      <ScrollView 
-        style={styles.content}
-        contentContainerStyle={styles.scrollContent}
-        showsVerticalScrollIndicator={false}
-      >
-        <Animated.View 
-          style={[
-            styles.header,
-            {
-              opacity: fadeAnim,
-              transform: [{ translateY: slideAnim }],
-            },
-          ]}
-        >
-          <View style={styles.iconContainer}>
-            <LinearGradient
-              colors={['#667EEA', '#764BA2']}
-              style={styles.headerIcon}
-              start={{ x: 0, y: 0 }}
-              end={{ x: 1, y: 1 }}
-            >
-              <SvgIcon name="target" size={32} color="#FFFFFF" />
-            </LinearGradient>
-          </View>
-          <Text style={styles.title}>Set Your Target</Text>
-          <Text style={styles.subtitle}>
-            How many {terminology.plural.toLowerCase()} do you need over what period?
-          </Text>
-        </Animated.View>
-
-        {/* Target Credits Section */}
-        <View style={styles.section}>
-          <Text style={styles.sectionTitle}>{terminology.label} Required</Text>
-          <View style={styles.optionsRow}>
-            {COMMON_REQUIREMENTS.map((target, index) => (
-              <Animated.View
-                key={target}
-                style={[
-                  styles.optionWrapper,
-                  {
-                    opacity: targetCardsAnim[index],
-                    transform: [{
-                      translateY: targetCardsAnim[index].interpolate({
-                        inputRange: [0, 1],
-                        outputRange: [15, 0],
-                      }),
-                    }],
-                  },
-                ]}
-              >
-                <PremiumCard
-                  selected={selectedTarget === target}
-                  onPress={() => handleQuickSelectTarget(target)}
-                  style={[
-                    styles.optionCard,
-                    {
-                      elevation: targetShadowAnims[index].interpolate({
-                        inputRange: [0, 1],
-                        outputRange: [0, 4],
-                      }),
-                      shadowOpacity: targetShadowAnims[index].interpolate({
-                        inputRange: [0, 1],
-                        outputRange: [0, 0.15],
-                      }),
-                    }
-                  ]}
-                  cardOverride={{
-                    elevation: 0,
-                    shadowOpacity: 0,
-                    borderWidth: 0,
-                  }}
-                >
-                  <Text style={[
-                    styles.optionText,
-                    selectedTarget === target && styles.selectedText,
-                  ]}>
-                    {target}
-                  </Text>
-                </PremiumCard>
-              </Animated.View>
-            ))}
-            
-            {/* Custom input as inline tile */}
-            <Animated.View
-              style={[
-                styles.optionWrapper,
-                {
-                  opacity: targetCardsAnim[0], // Use first animation for consistency
-                  transform: [{
-                    translateY: targetCardsAnim[0].interpolate({
-                      inputRange: [0, 1],
-                      outputRange: [15, 0],
-                    }),
-                  }],
-                },
-              ]}
-            >
-              <PremiumCard
-                selected={selectedTarget === 'custom'}
-                onPress={handleCustomTargetSelect}
-                style={[
-                  styles.optionCard,
-                  styles.customTileCard,
-                  {
-                    elevation: customTargetShadowAnim.interpolate({
-                      inputRange: [0, 1],
-                      outputRange: [0, 4],
-                    }),
-                    shadowOpacity: customTargetShadowAnim.interpolate({
-                      inputRange: [0, 1],
-                      outputRange: [0, 0.15],
-                    }),
-                  }
-                ]}
-                cardOverride={{
-                  elevation: 0,
-                  shadowOpacity: 0,
-                  borderWidth: 0,
-                }}
-              >
-                {selectedTarget === 'custom' ? (
-                  <TextInput
-                    placeholder="0"
-                    placeholderTextColor="#A0AEC0"
-                    value={customTarget || ''}
-                    onChangeText={handleCustomTargetInput}
-                    keyboardType="numeric"
-                    style={styles.customTileInput}
-                    maxLength={4}
-                    autoFocus
-                    selectTextOnFocus
-                  />
-                ) : (
-                  <Text style={[
-                    styles.optionText,
-                    selectedTarget === 'custom' && styles.selectedText,
-                  ]}>
-                    Custom
-                  </Text>
-                )}
-              </PremiumCard>
-            </Animated.View>
-          </View>
-        </View>
-
-        {/* Time Period Section */}
-        <View style={styles.section}>
-          <Text style={styles.sectionTitle}>Period (Years)</Text>
-          <View style={styles.optionsRow}>
-            {TIME_PERIODS.map((period, index) => (
-              <Animated.View
-                key={period}
-                style={[
-                  styles.optionWrapper,
-                  {
-                    opacity: periodCardsAnim[index],
-                    transform: [{
-                      translateY: periodCardsAnim[index].interpolate({
-                        inputRange: [0, 1],
-                        outputRange: [15, 0],
-                      }),
-                    }],
-                  },
-                ]}
-              >
-                <PremiumCard
-                  selected={selectedPeriod === period}
-                  onPress={() => handleQuickSelectPeriod(period)}
-                  style={[
-                    styles.optionCard,
-                    {
-                      elevation: periodShadowAnims[index].interpolate({
-                        inputRange: [0, 1],
-                        outputRange: [0, 4],
-                      }),
-                      shadowOpacity: periodShadowAnims[index].interpolate({
-                        inputRange: [0, 1],
-                        outputRange: [0, 0.15],
-                      }),
-                    }
-                  ]}
-                  cardOverride={{
-                    elevation: 0,
-                    shadowOpacity: 0,
-                    borderWidth: 0,
-                  }}
-                >
-                  <Text style={[
-                    styles.optionText,
-                    selectedPeriod === period && styles.selectedText,
-                  ]}>
-                    {period}
-                  </Text>
-                </PremiumCard>
-              </Animated.View>
-            ))}
-            
-            {/* Custom input as inline tile */}
-            <Animated.View
-              style={[
-                styles.optionWrapper,
-                {
-                  opacity: periodCardsAnim[0], // Use first animation for consistency
-                  transform: [{
-                    translateY: periodCardsAnim[0].interpolate({
-                      inputRange: [0, 1],
-                      outputRange: [15, 0],
-                    }),
-                  }],
-                },
-              ]}
-            >
-              <PremiumCard
-                selected={selectedPeriod === 'custom'}
-                onPress={handleCustomPeriodSelect}
-                style={[
-                  styles.optionCard,
-                  styles.customTileCard,
-                  {
-                    elevation: customPeriodShadowAnim.interpolate({
-                      inputRange: [0, 1],
-                      outputRange: [0, 4],
-                    }),
-                    shadowOpacity: customPeriodShadowAnim.interpolate({
-                      inputRange: [0, 1],
-                      outputRange: [0, 0.15],
-                    }),
-                  }
-                ]}
-                cardOverride={{
-                  elevation: 0,
-                  shadowOpacity: 0,
-                  borderWidth: 0,
-                }}
-              >
-                {selectedPeriod === 'custom' ? (
-                  <TextInput
-                    placeholder="0"
-                    placeholderTextColor="#A0AEC0"
-                    value={customPeriod || ''}
-                    onChangeText={handleCustomPeriodInput}
-                    keyboardType="numeric"
-                    style={styles.customTileInput}
-                    maxLength={2}
-                    autoFocus
-                    selectTextOnFocus
-                  />
-                ) : (
-                  <Text style={[
-                    styles.optionText,
-                    selectedPeriod === 'custom' && styles.selectedText,
-                  ]}>
-                    Custom
-                  </Text>
-                )}
-              </PremiumCard>
-            </Animated.View>
-          </View>
-        </View>
-
-        {/* Summary */}
-        {isValid && (
-          <Animated.View 
-            style={[
-              styles.summaryContainer,
-              {
-                opacity: fadeAnim,
-              },
-            ]}
-          >
-            <PremiumCard style={styles.summaryCard}>
-              <LinearGradient
-                colors={['#48BB78', '#38A169']}
-                style={styles.summaryIcon}
-                start={{ x: 0, y: 0 }}
-                end={{ x: 1, y: 1 }}
-              >
-                <SvgIcon name="checkmark" size={24} color={theme.colors.success} />
-              </LinearGradient>
-              <Text style={styles.summaryText}>
-                <Text style={styles.summaryBold}>{String(targetValue || '')} {terminology.plural.toLowerCase()}</Text>
-                <Text> over </Text>
-                <Text style={styles.summaryBold}>{String(periodValue || '')} year{(periodValue && periodValue > 1) ? 's' : ''}</Text>
-              </Text>
-            </PremiumCard>
-          </Animated.View>
-        )}
-      </ScrollView>
-
-      <Animated.View 
-        style={[
-          styles.actions,
-          {
-            opacity: fadeAnim,
-            transform: [{ translateY: slideAnim }],
-          },
-        ]}
-      >
-        <PremiumButton
-          title="Continue"
-          onPress={handleContinue}
-          disabled={!isValid}
-          loading={isLoading}
-          variant="primary"
-          style={styles.primaryButton}
-        />
-        
-        <PremiumButton
-          title="Back"
-          variant="ghost"
-          onPress={handleBack}
-        />
-      </Animated.View>
-    </View>
-  );
-};
-
-const styles = StyleSheet.create({
-  container: {
-    flex: 1,
-  },
-  progressWrapper: {
-    paddingHorizontal: 24,
-    paddingTop: 8,
-  },
-  content: {
-    flex: 1,
-    padding: 24,
-    paddingTop: 16,
-  },
-  scrollContent: {
-    flexGrow: 1,
-    paddingBottom: 20,
-  },
-  header: {
-    alignItems: 'center',
-    marginBottom: 32,
-  },
-  iconContainer: {
-    marginBottom: 16,
-  },
-  headerIcon: {
-    width: 56,
-    height: 56,
-    borderRadius: 14,
-    justifyContent: 'center',
-    alignItems: 'center',
-    shadowColor: '#667EEA',
-    shadowOffset: { width: 0, height: 4 },
-    shadowOpacity: 0.3,
-    shadowRadius: 12,
-    elevation: 6,
-  },
-  headerEmoji: {
-    fontSize: 24,
-  },
-  title: {
-    fontSize: 24,
-    fontWeight: '700',
-    color: '#1A202C',
-    textAlign: 'center',
-    marginBottom: 8,
-    letterSpacing: -0.5,
-  },
-  subtitle: {
-    fontSize: 15,
-    color: '#4A5568',
-    textAlign: 'center',
-    lineHeight: 22,
-    paddingHorizontal: 8,
-  },
-  section: {
-    marginBottom: 24,
-  },
-  sectionTitle: {
-    fontSize: 16,
-    fontWeight: '600',
-    color: '#1A202C',
-    marginBottom: 12,
-  },
-  optionsRow: {
-    flexDirection: 'row',
-    flexWrap: 'wrap',
-    gap: 8,
-    marginBottom: 12,
-  },
-  optionWrapper: {
-    flex: 1,
-    minWidth: 65,
-    maxWidth: 80,
-  },
-  optionCard: {
-    paddingVertical: 12,
-    paddingHorizontal: 8,
-    alignItems: 'center',
-    minHeight: 44,
-    justifyContent: 'center',
-  },
-  optionText: {
-    fontSize: 16,
-    fontWeight: '600',
-    color: '#4A5568',
-  },
-  selectedText: {
-    color: '#667EEA',
-  },
-  customTileCard: {
-    // Additional styles for custom tile if needed
-  },
-  customTileInput: {
-    fontSize: 16,
-    fontWeight: '600',
-    color: '#667EEA',
-    textAlign: 'center',
-    minWidth: 30,
-    backgroundColor: 'transparent',
-    borderWidth: 0,
-    padding: 0,
-    margin: 0,
-    outlineWidth: 0,
-  },
-  summaryContainer: {
-    marginTop: -4,
-    marginBottom: 12,
-  },
-  summaryCard: {
-    flexDirection: 'row',
-    alignItems: 'center',
-    paddingVertical: 12,
-    paddingHorizontal: 16,
-  },
-  summaryIcon: {
-    width: 24,
-    height: 24,
-    borderRadius: 6,
-    justifyContent: 'center',
-    alignItems: 'center',
-    marginRight: 10,
-  },
-  summaryText: {
-    fontSize: 13,
-    color: '#4A5568',
-    lineHeight: 18,
-  },
-  summaryBold: {
-    fontWeight: '600',
-    color: '#1A202C',
-  },
-  actions: {
-    paddingHorizontal: 24,
-    paddingBottom: 20,
-  },
-  primaryButton: {
-    marginBottom: 12,
-  },
-});
->>>>>>> 1e6647be
+});