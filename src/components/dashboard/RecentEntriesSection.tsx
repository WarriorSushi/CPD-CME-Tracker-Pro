<<<<<<< HEAD
import React from 'react';
import { View, Text, StyleSheet, TouchableOpacity, Animated, Image } from 'react-native';
import { PremiumCard } from '../common/OnboardingComponents';
import { SvgIcon } from '../common/SvgIcon';
import { theme } from '../../constants/theme';
import { getCreditUnit } from '../../utils/creditTerminology';

interface RecentEntriesSectionProps {
  recentEntries: any[];
  user: any;
  recentCardAnim: Animated.Value;
  recentShadowAnim: Animated.Value;
  onViewAll: () => void;
  onViewCertificate: (certificatePath: string) => void;
}

export const RecentEntriesSection: React.FC<RecentEntriesSectionProps> = ({
  recentEntries,
  user,
  recentCardAnim,
  recentShadowAnim,
  onViewAll,
  onViewCertificate,
}) => {
  if (recentEntries.length === 0) {
    return null;
  }

  return (
    <Animated.View
      style={[
        styles.recentSection,
        {
          opacity: recentCardAnim,
          transform: [{
            translateY: recentCardAnim.interpolate({
              inputRange: [0, 1],
              outputRange: [20, 0],
            }),
          }],
        },
      ]}
    >
      <View style={styles.sectionHeader}>
        <Text style={styles.sectionTitle}>Recent Activity</Text>
        <TouchableOpacity onPress={onViewAll}>
          <Text style={styles.viewAllText}>View All</Text>
        </TouchableOpacity>
      </View>

      {recentEntries.map((entry) => (
        <PremiumCard
          key={entry.id}
          style={[
            styles.activityItem,
            {
              elevation: recentShadowAnim.interpolate({ inputRange: [0, 1], outputRange: [0, 3] }),
              shadowOpacity: recentShadowAnim.interpolate({ inputRange: [0, 1], outputRange: [0, 0.06] }),
            }
          ]}
        >
          <View style={styles.activityContent}>
            <TouchableOpacity
              style={styles.activityIconWrapper}
              onPress={() => {
                if (entry.certificatePath) {
                  onViewCertificate(entry.certificatePath);
                }
              }}
              disabled={!entry.certificatePath}
            >
              {entry.certificatePath ? (
                <Image
                  source={{ uri: entry.certificatePath }}
                  style={styles.certificateThumbnailDashboard}
                  resizeMode="cover"
                />
              ) : (
                <SvgIcon name="book" size={24} color={theme.colors.primary} style={styles.activityIcon} />
              )}
            </TouchableOpacity>
            <View style={styles.activityDetails}>
              <Text style={styles.activityTitle} numberOfLines={1}>
                {entry.title}
              </Text>
              <Text style={styles.activityProvider} numberOfLines={1}>
                {entry.provider}
              </Text>
              <Text style={styles.activityDate}>
                {new Date(entry.dateAttended).toLocaleDateString()}
              </Text>
            </View>
            <View style={styles.activityCredits}>
              <Text style={styles.creditsValue}>{entry.creditsEarned}</Text>
              <Text style={styles.creditsUnit}>{user?.creditSystem ? getCreditUnit(user.creditSystem) : 'Credits'}</Text>
            </View>
          </View>
        </PremiumCard>
      ))}
    </Animated.View>
  );
};

const styles = StyleSheet.create({
  recentSection: {
    marginHorizontal: 16,
    marginBottom: 16,
  },
  sectionHeader: {
    flexDirection: 'row',
    justifyContent: 'space-between',
    alignItems: 'center',
    marginBottom: 16,
    paddingHorizontal: 4,
  },
  sectionTitle: {
    fontSize: 20,
    fontWeight: '700',
    color: theme.colors.text.primary,
  },
  viewAllText: {
    fontSize: 14,
    fontWeight: '500',
    color: theme.colors.primary,
  },
  activityItem: {
    padding: theme.spacing[4], // List item card padding
    marginBottom: 12,
    backgroundColor: '#FFFFFF',
  },
  activityContent: {
    flexDirection: 'row',
    alignItems: 'center',
    gap: 12,
  },
  activityIconWrapper: {
    width: 56,
    height: 56,
    borderRadius: 8,
    backgroundColor: theme.colors.gray.light,
    justifyContent: 'center',
    alignItems: 'center',
    overflow: 'hidden',
  },
  certificateThumbnailDashboard: {
    width: 56,
    height: 56,
    borderRadius: 8,
  },
  activityIcon: {
    marginRight: theme.spacing[3],
  },
  activityDetails: {
    flex: 1,
  },
  activityTitle: {
    fontSize: 15,
    fontWeight: '600',
    color: theme.colors.text.primary,
    marginBottom: 4,
  },
  activityProvider: {
    fontSize: 13,
    color: theme.colors.text.secondary,
    marginBottom: 4,
  },
  activityDate: {
    fontSize: 12,
    color: theme.colors.text.secondary,
  },
  activityCredits: {
    alignItems: 'flex-end',
  },
  creditsValue: {
    fontSize: 20,
    fontWeight: '700',
    color: theme.colors.primary,
  },
  creditsUnit: {
    fontSize: 11,
    color: theme.colors.text.secondary,
    marginTop: 2,
  },
});
=======
import React from 'react';
import { View, Text, StyleSheet, TouchableOpacity, Animated, Image } from 'react-native';
import { PremiumCard } from '../common/OnboardingComponents';
import { SvgIcon } from '../common/SvgIcon';
import { theme } from '../../constants/theme';
import { getCreditUnit } from '../../utils/creditTerminology';

interface RecentEntriesSectionProps {
  recentEntries: any[];
  user: any;
  recentCardAnim: Animated.Value;
  recentShadowAnim: Animated.Value;
  onViewAll: () => void;
  onViewCertificate: (certificatePath: string) => void;
}

export const RecentEntriesSection: React.FC<RecentEntriesSectionProps> = ({
  recentEntries,
  user,
  recentCardAnim,
  recentShadowAnim,
  onViewAll,
  onViewCertificate,
}) => {
  if (recentEntries.length === 0) {
    return null;
  }

  return (
    <Animated.View
      style={[
        styles.recentSection,
        {
          opacity: recentCardAnim,
          transform: [{
            translateY: recentCardAnim.interpolate({
              inputRange: [0, 1],
              outputRange: [20, 0],
            }),
          }],
        },
      ]}
    >
      <View style={styles.sectionHeader}>
        <Text style={styles.sectionTitle}>Recent Activity</Text>
        <TouchableOpacity onPress={onViewAll}>
          <Text style={styles.viewAllText}>View All</Text>
        </TouchableOpacity>
      </View>

      {recentEntries.map((entry) => (
        <PremiumCard
          key={entry.id}
          style={[
            styles.activityItem,
            {
              elevation: recentShadowAnim.interpolate({ inputRange: [0, 1], outputRange: [0, 3] }),
              shadowOpacity: recentShadowAnim.interpolate({ inputRange: [0, 1], outputRange: [0, 0.06] }),
            }
          ]}
        >
          <View style={styles.activityContent}>
            <TouchableOpacity
              style={styles.activityIconWrapper}
              onPress={() => {
                if (entry.certificatePath) {
                  onViewCertificate(entry.certificatePath);
                }
              }}
              disabled={!entry.certificatePath}
            >
              {entry.certificatePath ? (
                <Image
                  source={{ uri: entry.certificatePath }}
                  style={styles.certificateThumbnailDashboard}
                  resizeMode="cover"
                />
              ) : (
                <SvgIcon name="book" size={24} color={theme.colors.primary} style={styles.activityIcon} />
              )}
            </TouchableOpacity>
            <View style={styles.activityDetails}>
              <Text style={styles.activityTitle} numberOfLines={1}>
                {entry.title}
              </Text>
              <Text style={styles.activityProvider} numberOfLines={1}>
                {entry.provider}
              </Text>
              <Text style={styles.activityDate}>
                {new Date(entry.dateAttended).toLocaleDateString()}
              </Text>
            </View>
            <View style={styles.activityCredits}>
              <Text style={styles.creditsValue}>{entry.creditsEarned}</Text>
              <Text style={styles.creditsUnit}>{user?.creditSystem ? getCreditUnit(user.creditSystem) : 'Credits'}</Text>
            </View>
          </View>
        </PremiumCard>
      ))}
    </Animated.View>
  );
};

const styles = StyleSheet.create({
  recentSection: {
    marginHorizontal: 0,
    marginBottom: 16,
  },
  sectionHeader: {
    flexDirection: 'row',
    justifyContent: 'space-between',
    alignItems: 'center',
    marginBottom: 16,
    paddingHorizontal: 4,
  },
  sectionTitle: {
    fontSize: 20,
    fontWeight: '700',
    color: theme.colors.text.primary,
  },
  viewAllText: {
    fontSize: 14,
    fontWeight: '500',
    color: theme.colors.primary,
  },
  activityItem: {
    padding: theme.spacing[4], // List item card padding
    marginBottom: 12,
    backgroundColor: '#FFFFFF',
  },
  activityContent: {
    flexDirection: 'row',
    alignItems: 'center',
    gap: 12,
  },
  activityIconWrapper: {
    width: 56,
    height: 56,
    borderRadius: 8,
    backgroundColor: theme.colors.gray.light,
    justifyContent: 'center',
    alignItems: 'center',
    overflow: 'hidden',
  },
  certificateThumbnailDashboard: {
    width: 56,
    height: 56,
    borderRadius: 8,
  },
  activityIcon: {
    marginRight: theme.spacing[3],
  },
  activityDetails: {
    flex: 1,
  },
  activityTitle: {
    fontSize: 15,
    fontWeight: '600',
    color: theme.colors.text.primary,
    marginBottom: 4,
  },
  activityProvider: {
    fontSize: 13,
    color: theme.colors.text.secondary,
    marginBottom: 4,
  },
  activityDate: {
    fontSize: 12,
    color: theme.colors.text.secondary,
  },
  activityCredits: {
    alignItems: 'flex-end',
  },
  creditsValue: {
    fontSize: 20,
    fontWeight: '700',
    color: theme.colors.primary,
  },
  creditsUnit: {
    fontSize: 11,
    color: theme.colors.text.secondary,
    marginTop: 2,
  },
});
>>>>>>> 1e6647be
<|MERGE_RESOLUTION|>--- conflicted
+++ resolved
@@ -1,189 +1,3 @@
-<<<<<<< HEAD
-import React from 'react';
-import { View, Text, StyleSheet, TouchableOpacity, Animated, Image } from 'react-native';
-import { PremiumCard } from '../common/OnboardingComponents';
-import { SvgIcon } from '../common/SvgIcon';
-import { theme } from '../../constants/theme';
-import { getCreditUnit } from '../../utils/creditTerminology';
-
-interface RecentEntriesSectionProps {
-  recentEntries: any[];
-  user: any;
-  recentCardAnim: Animated.Value;
-  recentShadowAnim: Animated.Value;
-  onViewAll: () => void;
-  onViewCertificate: (certificatePath: string) => void;
-}
-
-export const RecentEntriesSection: React.FC<RecentEntriesSectionProps> = ({
-  recentEntries,
-  user,
-  recentCardAnim,
-  recentShadowAnim,
-  onViewAll,
-  onViewCertificate,
-}) => {
-  if (recentEntries.length === 0) {
-    return null;
-  }
-
-  return (
-    <Animated.View
-      style={[
-        styles.recentSection,
-        {
-          opacity: recentCardAnim,
-          transform: [{
-            translateY: recentCardAnim.interpolate({
-              inputRange: [0, 1],
-              outputRange: [20, 0],
-            }),
-          }],
-        },
-      ]}
-    >
-      <View style={styles.sectionHeader}>
-        <Text style={styles.sectionTitle}>Recent Activity</Text>
-        <TouchableOpacity onPress={onViewAll}>
-          <Text style={styles.viewAllText}>View All</Text>
-        </TouchableOpacity>
-      </View>
-
-      {recentEntries.map((entry) => (
-        <PremiumCard
-          key={entry.id}
-          style={[
-            styles.activityItem,
-            {
-              elevation: recentShadowAnim.interpolate({ inputRange: [0, 1], outputRange: [0, 3] }),
-              shadowOpacity: recentShadowAnim.interpolate({ inputRange: [0, 1], outputRange: [0, 0.06] }),
-            }
-          ]}
-        >
-          <View style={styles.activityContent}>
-            <TouchableOpacity
-              style={styles.activityIconWrapper}
-              onPress={() => {
-                if (entry.certificatePath) {
-                  onViewCertificate(entry.certificatePath);
-                }
-              }}
-              disabled={!entry.certificatePath}
-            >
-              {entry.certificatePath ? (
-                <Image
-                  source={{ uri: entry.certificatePath }}
-                  style={styles.certificateThumbnailDashboard}
-                  resizeMode="cover"
-                />
-              ) : (
-                <SvgIcon name="book" size={24} color={theme.colors.primary} style={styles.activityIcon} />
-              )}
-            </TouchableOpacity>
-            <View style={styles.activityDetails}>
-              <Text style={styles.activityTitle} numberOfLines={1}>
-                {entry.title}
-              </Text>
-              <Text style={styles.activityProvider} numberOfLines={1}>
-                {entry.provider}
-              </Text>
-              <Text style={styles.activityDate}>
-                {new Date(entry.dateAttended).toLocaleDateString()}
-              </Text>
-            </View>
-            <View style={styles.activityCredits}>
-              <Text style={styles.creditsValue}>{entry.creditsEarned}</Text>
-              <Text style={styles.creditsUnit}>{user?.creditSystem ? getCreditUnit(user.creditSystem) : 'Credits'}</Text>
-            </View>
-          </View>
-        </PremiumCard>
-      ))}
-    </Animated.View>
-  );
-};
-
-const styles = StyleSheet.create({
-  recentSection: {
-    marginHorizontal: 16,
-    marginBottom: 16,
-  },
-  sectionHeader: {
-    flexDirection: 'row',
-    justifyContent: 'space-between',
-    alignItems: 'center',
-    marginBottom: 16,
-    paddingHorizontal: 4,
-  },
-  sectionTitle: {
-    fontSize: 20,
-    fontWeight: '700',
-    color: theme.colors.text.primary,
-  },
-  viewAllText: {
-    fontSize: 14,
-    fontWeight: '500',
-    color: theme.colors.primary,
-  },
-  activityItem: {
-    padding: theme.spacing[4], // List item card padding
-    marginBottom: 12,
-    backgroundColor: '#FFFFFF',
-  },
-  activityContent: {
-    flexDirection: 'row',
-    alignItems: 'center',
-    gap: 12,
-  },
-  activityIconWrapper: {
-    width: 56,
-    height: 56,
-    borderRadius: 8,
-    backgroundColor: theme.colors.gray.light,
-    justifyContent: 'center',
-    alignItems: 'center',
-    overflow: 'hidden',
-  },
-  certificateThumbnailDashboard: {
-    width: 56,
-    height: 56,
-    borderRadius: 8,
-  },
-  activityIcon: {
-    marginRight: theme.spacing[3],
-  },
-  activityDetails: {
-    flex: 1,
-  },
-  activityTitle: {
-    fontSize: 15,
-    fontWeight: '600',
-    color: theme.colors.text.primary,
-    marginBottom: 4,
-  },
-  activityProvider: {
-    fontSize: 13,
-    color: theme.colors.text.secondary,
-    marginBottom: 4,
-  },
-  activityDate: {
-    fontSize: 12,
-    color: theme.colors.text.secondary,
-  },
-  activityCredits: {
-    alignItems: 'flex-end',
-  },
-  creditsValue: {
-    fontSize: 20,
-    fontWeight: '700',
-    color: theme.colors.primary,
-  },
-  creditsUnit: {
-    fontSize: 11,
-    color: theme.colors.text.secondary,
-    marginTop: 2,
-  },
-});
-=======
 import React from 'react';
 import { View, Text, StyleSheet, TouchableOpacity, Animated, Image } from 'react-native';
 import { PremiumCard } from '../common/OnboardingComponents';
@@ -367,5 +181,4 @@
     color: theme.colors.text.secondary,
     marginTop: 2,
   },
-});
->>>>>>> 1e6647be
+});