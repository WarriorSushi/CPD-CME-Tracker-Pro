<<<<<<< HEAD
import React from 'react';
import { View, Text, StyleSheet, Animated } from 'react-native';
import { PremiumCard, PremiumButton } from '../common/OnboardingComponents';
import { SvgIcon } from '../common/SvgIcon';
import { theme } from '../../constants/theme';

interface EventRemindersSectionProps {
  eventReminders: any[];
  remindersCardAnim: Animated.Value;
  remindersShadowAnim: Animated.Value;
  onAddReminder: () => void;
}

export const EventRemindersSection: React.FC<EventRemindersSectionProps> = ({
  eventReminders,
  remindersCardAnim,
  remindersShadowAnim,
  onAddReminder,
}) => {
  return (
    <Animated.View
      style={[
        styles.sectionContainer,
        {
          opacity: remindersCardAnim,
          transform: [{
            translateY: remindersCardAnim.interpolate({
              inputRange: [0, 1],
              outputRange: [20, 0],
            }),
          }],
        },
      ]}
    >
      <PremiumCard style={[
        styles.sectionCard,
        {
          elevation: remindersShadowAnim.interpolate({ inputRange: [0, 1], outputRange: [0, 4] }),
          shadowOpacity: remindersShadowAnim.interpolate({ inputRange: [0, 1], outputRange: [0, 0.08] }),
        }
      ]}>
        <View style={styles.cardHeader}>
          <Text style={styles.cardHeaderTitle}>Event Reminders</Text>
          <PremiumButton
            title="+ Add Reminder"
            onPress={onAddReminder}
            variant="secondary"
            style={styles.headerButton}
          />
        </View>

        <View style={styles.cardContent}>
          <Text style={styles.sectionSubtitle}>
            Set reminders for upcoming CME events, conferences, and workshops so you never miss important learning opportunities.
          </Text>

          {/* Reminders List or Placeholder */}
          {eventReminders && eventReminders.length > 0 ? (
            <View style={styles.remindersList}>
              {eventReminders.map((reminder) => {
                const eventDate = new Date(reminder.eventDate);
                const today = new Date();
                const daysUntil = Math.ceil((eventDate.getTime() - today.getTime()) / (1000 * 60 * 60 * 24));

                let statusColor = theme.colors.primary;
                let statusText = 'Upcoming';
                let statusIcon: JSX.Element = <SvgIcon name="calendar" size={16} color={statusColor} />;

                if (daysUntil < 0) {
                  statusColor = theme.colors.gray.medium;
                  statusText = 'Past';
                  statusIcon = <SvgIcon name="clipboard" size={16} color={statusColor} />;
                } else if (daysUntil === 0) {
                  statusColor = theme.colors.error;
                  statusText = 'Today';
                  statusIcon = <SvgIcon name="fire" size={16} color={statusColor} />;
                } else if (daysUntil <= 7) {
                  statusColor = theme.colors.warning;
                  statusText = `${daysUntil} days`;
                  statusIcon = <SvgIcon name="clock" size={16} color={statusColor} />;
                } else {
                  statusText = `${daysUntil} days`;
                }

                return (
                  <PremiumCard key={reminder.id} style={styles.reminderCard}>
                    <View style={styles.reminderCardHeader}>
                      <View style={styles.reminderCardMain}>
                        <View style={[styles.reminderIcon, { backgroundColor: statusColor + '20' }]}>
                          <Text style={styles.reminderIconText}>{statusIcon}</Text>
                        </View>
                        <View style={styles.reminderInfo}>
                          <Text style={styles.reminderCardTitle} numberOfLines={1}>
                            {reminder.eventName}
                          </Text>
                          <Text style={styles.reminderCardDate}>
                            {eventDate.toLocaleDateString()}
                          </Text>
                        </View>
                      </View>

                      <View style={[styles.reminderStatusBadge, { backgroundColor: statusColor }]}>
                        <Text style={styles.reminderStatusText}>{statusText}</Text>
                      </View>
                    </View>
                  </PremiumCard>
                );
              })}
            </View>
          ) : (
            <PremiumCard style={styles.remindersPlaceholder}>
              <View style={styles.remindersPlaceholderContent}>
                <SvgIcon
                  name="reminder"
                  size={40}
                  color={theme.colors.text.secondary}
                  accessibilityLabel="No reminders"
                />
                <Text style={styles.remindersPlaceholderTitle}>No Reminders Set</Text>
                <Text style={styles.remindersPlaceholderSubtitle}>
                  Tap the + button above to add reminders for upcoming CME events
                </Text>
              </View>
            </PremiumCard>
          )}

        </View>
      </PremiumCard>
    </Animated.View>
  );
};

const styles = StyleSheet.create({
  sectionContainer: {
    marginHorizontal: 16,
    marginBottom: 16,
  },
  sectionCard: {
    padding: theme.spacing[5], // Primary card padding
    backgroundColor: '#FFFFFF',
  },
  cardHeader: {
    flexDirection: 'row',
    justifyContent: 'space-between',
    alignItems: 'center',
    marginBottom: 16,
  },
  cardHeaderTitle: {
    fontSize: 20,
    fontWeight: '700',
    color: theme.colors.text.primary,
  },
  headerButton: {
    paddingHorizontal: 12,
    paddingVertical: 6,
  },
  cardContent: {
    gap: 12,
  },
  sectionSubtitle: {
    fontSize: 13,
    color: theme.colors.text.secondary,
    lineHeight: 18,
    marginBottom: 8,
  },
  remindersList: {
    gap: 12,
  },
  reminderCard: {
    padding: theme.spacing[3], // Nested card padding
    backgroundColor: '#FAFBFC',
  },
  reminderCardHeader: {
    flexDirection: 'row',
    justifyContent: 'space-between',
    alignItems: 'center',
  },
  reminderCardMain: {
    flexDirection: 'row',
    alignItems: 'center',
    flex: 1,
    gap: 12,
  },
  reminderIcon: {
    width: 32,
    height: 32,
    borderRadius: 16,
    justifyContent: 'center',
    alignItems: 'center',
  },
  reminderIconText: {
    fontSize: 16,
  },
  reminderInfo: {
    flex: 1,
  },
  reminderCardTitle: {
    fontSize: 14,
    fontWeight: '600',
    color: theme.colors.text.primary,
    marginBottom: 4,
  },
  reminderCardDate: {
    fontSize: 12,
    color: theme.colors.text.secondary,
  },
  reminderStatusBadge: {
    paddingHorizontal: 8,
    paddingVertical: 4,
    borderRadius: theme.borderRadius.xl,
  },
  reminderStatusText: {
    fontSize: 10,
    fontWeight: '600',
    color: '#FFFFFF',
  },
  remindersPlaceholder: {
    padding: 24,
    backgroundColor: '#FAFBFC',
  },
  remindersPlaceholderContent: {
    alignItems: 'center',
    gap: 12,
  },
  remindersPlaceholderTitle: {
    fontSize: 16,
    fontWeight: '600',
    color: theme.colors.text.primary,
    textAlign: 'center',
  },
  remindersPlaceholderSubtitle: {
    fontSize: 13,
    color: theme.colors.text.secondary,
    textAlign: 'center',
    lineHeight: 18,
  },
});
=======
import React from 'react';
import { View, Text, StyleSheet, Animated } from 'react-native';
import { PremiumCard, PremiumButton } from '../common/OnboardingComponents';
import { SvgIcon } from '../common/SvgIcon';
import { theme } from '../../constants/theme';

interface EventRemindersSectionProps {
  eventReminders: any[];
  remindersCardAnim: Animated.Value;
  remindersShadowAnim: Animated.Value;
  onAddReminder: () => void;
}

export const EventRemindersSection: React.FC<EventRemindersSectionProps> = ({
  eventReminders,
  remindersCardAnim,
  remindersShadowAnim,
  onAddReminder,
}) => {
  return (
    <Animated.View
      style={[
        styles.sectionContainer,
        {
          opacity: remindersCardAnim,
          transform: [{
            translateY: remindersCardAnim.interpolate({
              inputRange: [0, 1],
              outputRange: [20, 0],
            }),
          }],
        },
      ]}
    >
      <PremiumCard style={[
        styles.sectionCard,
        {
          elevation: remindersShadowAnim.interpolate({ inputRange: [0, 1], outputRange: [0, 4] }),
          shadowOpacity: remindersShadowAnim.interpolate({ inputRange: [0, 1], outputRange: [0, 0.08] }),
        }
      ]}>
        <View style={styles.cardHeader}>
          <Text style={styles.cardHeaderTitle}>Event Reminders</Text>
          <PremiumButton
            title="+ Add Reminder"
            onPress={onAddReminder}
            variant="secondary"
            style={styles.headerButton}
          />
        </View>

        <View style={styles.cardContent}>
          <Text style={styles.sectionSubtitle}>
            Set reminders for upcoming CME events, conferences, and workshops so you never miss important learning opportunities.
          </Text>

          {/* Reminders List or Placeholder */}
          {eventReminders && eventReminders.length > 0 ? (
            <View style={styles.remindersList}>
              {eventReminders.map((reminder) => {
                const eventDate = new Date(reminder.eventDate);
                const today = new Date();
                const daysUntil = Math.ceil((eventDate.getTime() - today.getTime()) / (1000 * 60 * 60 * 24));

                let statusColor = theme.colors.primary;
                let statusText = 'Upcoming';
                let statusIcon: JSX.Element = <SvgIcon name="calendar" size={16} color={statusColor} />;

                if (daysUntil < 0) {
                  statusColor = theme.colors.gray.medium;
                  statusText = 'Past';
                  statusIcon = <SvgIcon name="clipboard" size={16} color={statusColor} />;
                } else if (daysUntil === 0) {
                  statusColor = theme.colors.error;
                  statusText = 'Today';
                  statusIcon = <SvgIcon name="fire" size={16} color={statusColor} />;
                } else if (daysUntil <= 7) {
                  statusColor = theme.colors.warning;
                  statusText = `${daysUntil} days`;
                  statusIcon = <SvgIcon name="clock" size={16} color={statusColor} />;
                } else {
                  statusText = `${daysUntil} days`;
                }

                return (
                  <PremiumCard key={reminder.id} style={styles.reminderCard}>
                    <View style={styles.reminderCardHeader}>
                      <View style={styles.reminderCardMain}>
                        <View style={[styles.reminderIcon, { backgroundColor: statusColor + '20' }]}>
                          <Text style={styles.reminderIconText}>{statusIcon}</Text>
                        </View>
                        <View style={styles.reminderInfo}>
                          <Text style={styles.reminderCardTitle} numberOfLines={1}>
                            {reminder.eventName}
                          </Text>
                          <Text style={styles.reminderCardDate}>
                            {eventDate.toLocaleDateString()}
                          </Text>
                        </View>
                      </View>

                      <View style={[styles.reminderStatusBadge, { backgroundColor: statusColor }]}>
                        <Text style={styles.reminderStatusText}>{statusText}</Text>
                      </View>
                    </View>
                  </PremiumCard>
                );
              })}
            </View>
          ) : (
            <PremiumCard style={styles.remindersPlaceholder}>
              <View style={styles.remindersPlaceholderContent}>
                <SvgIcon
                  name="reminder"
                  size={40}
                  color={theme.colors.text.secondary}
                  accessibilityLabel="No reminders"
                />
                <Text style={styles.remindersPlaceholderTitle}>No Reminders Set</Text>
                <Text style={styles.remindersPlaceholderSubtitle}>
                  Tap the + button above to add reminders for upcoming CME events
                </Text>
              </View>
            </PremiumCard>
          )}

        </View>
      </PremiumCard>
    </Animated.View>
  );
};

const styles = StyleSheet.create({
  sectionContainer: {
    marginHorizontal: 0,
    marginBottom: 16,
  },
  sectionCard: {
    padding: theme.spacing[5], // Primary card padding
    backgroundColor: '#FFFFFF',
  },
  cardHeader: {
    flexDirection: 'row',
    justifyContent: 'space-between',
    alignItems: 'center',
    marginBottom: 16,
  },
  cardHeaderTitle: {
    fontSize: 20,
    fontWeight: '700',
    color: theme.colors.text.primary,
  },
  headerButton: {
    paddingHorizontal: 12,
    paddingVertical: 6,
  },
  cardContent: {
    gap: 12,
  },
  sectionSubtitle: {
    fontSize: 13,
    color: theme.colors.text.secondary,
    lineHeight: 18,
    marginBottom: 8,
  },
  remindersList: {
    gap: 12,
  },
  reminderCard: {
    padding: theme.spacing[3], // Nested card padding
    backgroundColor: '#FAFBFC',
  },
  reminderCardHeader: {
    flexDirection: 'row',
    justifyContent: 'space-between',
    alignItems: 'center',
  },
  reminderCardMain: {
    flexDirection: 'row',
    alignItems: 'center',
    flex: 1,
    gap: 12,
  },
  reminderIcon: {
    width: 32,
    height: 32,
    borderRadius: 16,
    justifyContent: 'center',
    alignItems: 'center',
  },
  reminderIconText: {
    fontSize: 16,
  },
  reminderInfo: {
    flex: 1,
  },
  reminderCardTitle: {
    fontSize: 14,
    fontWeight: '600',
    color: theme.colors.text.primary,
    marginBottom: 4,
  },
  reminderCardDate: {
    fontSize: 12,
    color: theme.colors.text.secondary,
  },
  reminderStatusBadge: {
    paddingHorizontal: 8,
    paddingVertical: 4,
    borderRadius: theme.borderRadius.xl,
  },
  reminderStatusText: {
    fontSize: 10,
    fontWeight: '600',
    color: '#FFFFFF',
  },
  remindersPlaceholder: {
    padding: 24,
    backgroundColor: '#FAFBFC',
  },
  remindersPlaceholderContent: {
    alignItems: 'center',
    gap: 12,
  },
  remindersPlaceholderTitle: {
    fontSize: 16,
    fontWeight: '600',
    color: theme.colors.text.primary,
    textAlign: 'center',
  },
  remindersPlaceholderSubtitle: {
    fontSize: 13,
    color: theme.colors.text.secondary,
    textAlign: 'center',
    lineHeight: 18,
  },
});
>>>>>>> 1e6647be
<|MERGE_RESOLUTION|>--- conflicted
+++ resolved
@@ -1,4 +1,3 @@
-<<<<<<< HEAD
 import React from 'react';
 import { View, Text, StyleSheet, Animated } from 'react-native';
 import { PremiumCard, PremiumButton } from '../common/OnboardingComponents';
@@ -133,7 +132,7 @@
 
 const styles = StyleSheet.create({
   sectionContainer: {
-    marginHorizontal: 16,
+    marginHorizontal: 0,
     marginBottom: 16,
   },
   sectionCard: {
@@ -235,243 +234,4 @@
     textAlign: 'center',
     lineHeight: 18,
   },
-});
-=======
-import React from 'react';
-import { View, Text, StyleSheet, Animated } from 'react-native';
-import { PremiumCard, PremiumButton } from '../common/OnboardingComponents';
-import { SvgIcon } from '../common/SvgIcon';
-import { theme } from '../../constants/theme';
-
-interface EventRemindersSectionProps {
-  eventReminders: any[];
-  remindersCardAnim: Animated.Value;
-  remindersShadowAnim: Animated.Value;
-  onAddReminder: () => void;
-}
-
-export const EventRemindersSection: React.FC<EventRemindersSectionProps> = ({
-  eventReminders,
-  remindersCardAnim,
-  remindersShadowAnim,
-  onAddReminder,
-}) => {
-  return (
-    <Animated.View
-      style={[
-        styles.sectionContainer,
-        {
-          opacity: remindersCardAnim,
-          transform: [{
-            translateY: remindersCardAnim.interpolate({
-              inputRange: [0, 1],
-              outputRange: [20, 0],
-            }),
-          }],
-        },
-      ]}
-    >
-      <PremiumCard style={[
-        styles.sectionCard,
-        {
-          elevation: remindersShadowAnim.interpolate({ inputRange: [0, 1], outputRange: [0, 4] }),
-          shadowOpacity: remindersShadowAnim.interpolate({ inputRange: [0, 1], outputRange: [0, 0.08] }),
-        }
-      ]}>
-        <View style={styles.cardHeader}>
-          <Text style={styles.cardHeaderTitle}>Event Reminders</Text>
-          <PremiumButton
-            title="+ Add Reminder"
-            onPress={onAddReminder}
-            variant="secondary"
-            style={styles.headerButton}
-          />
-        </View>
-
-        <View style={styles.cardContent}>
-          <Text style={styles.sectionSubtitle}>
-            Set reminders for upcoming CME events, conferences, and workshops so you never miss important learning opportunities.
-          </Text>
-
-          {/* Reminders List or Placeholder */}
-          {eventReminders && eventReminders.length > 0 ? (
-            <View style={styles.remindersList}>
-              {eventReminders.map((reminder) => {
-                const eventDate = new Date(reminder.eventDate);
-                const today = new Date();
-                const daysUntil = Math.ceil((eventDate.getTime() - today.getTime()) / (1000 * 60 * 60 * 24));
-
-                let statusColor = theme.colors.primary;
-                let statusText = 'Upcoming';
-                let statusIcon: JSX.Element = <SvgIcon name="calendar" size={16} color={statusColor} />;
-
-                if (daysUntil < 0) {
-                  statusColor = theme.colors.gray.medium;
-                  statusText = 'Past';
-                  statusIcon = <SvgIcon name="clipboard" size={16} color={statusColor} />;
-                } else if (daysUntil === 0) {
-                  statusColor = theme.colors.error;
-                  statusText = 'Today';
-                  statusIcon = <SvgIcon name="fire" size={16} color={statusColor} />;
-                } else if (daysUntil <= 7) {
-                  statusColor = theme.colors.warning;
-                  statusText = `${daysUntil} days`;
-                  statusIcon = <SvgIcon name="clock" size={16} color={statusColor} />;
-                } else {
-                  statusText = `${daysUntil} days`;
-                }
-
-                return (
-                  <PremiumCard key={reminder.id} style={styles.reminderCard}>
-                    <View style={styles.reminderCardHeader}>
-                      <View style={styles.reminderCardMain}>
-                        <View style={[styles.reminderIcon, { backgroundColor: statusColor + '20' }]}>
-                          <Text style={styles.reminderIconText}>{statusIcon}</Text>
-                        </View>
-                        <View style={styles.reminderInfo}>
-                          <Text style={styles.reminderCardTitle} numberOfLines={1}>
-                            {reminder.eventName}
-                          </Text>
-                          <Text style={styles.reminderCardDate}>
-                            {eventDate.toLocaleDateString()}
-                          </Text>
-                        </View>
-                      </View>
-
-                      <View style={[styles.reminderStatusBadge, { backgroundColor: statusColor }]}>
-                        <Text style={styles.reminderStatusText}>{statusText}</Text>
-                      </View>
-                    </View>
-                  </PremiumCard>
-                );
-              })}
-            </View>
-          ) : (
-            <PremiumCard style={styles.remindersPlaceholder}>
-              <View style={styles.remindersPlaceholderContent}>
-                <SvgIcon
-                  name="reminder"
-                  size={40}
-                  color={theme.colors.text.secondary}
-                  accessibilityLabel="No reminders"
-                />
-                <Text style={styles.remindersPlaceholderTitle}>No Reminders Set</Text>
-                <Text style={styles.remindersPlaceholderSubtitle}>
-                  Tap the + button above to add reminders for upcoming CME events
-                </Text>
-              </View>
-            </PremiumCard>
-          )}
-
-        </View>
-      </PremiumCard>
-    </Animated.View>
-  );
-};
-
-const styles = StyleSheet.create({
-  sectionContainer: {
-    marginHorizontal: 0,
-    marginBottom: 16,
-  },
-  sectionCard: {
-    padding: theme.spacing[5], // Primary card padding
-    backgroundColor: '#FFFFFF',
-  },
-  cardHeader: {
-    flexDirection: 'row',
-    justifyContent: 'space-between',
-    alignItems: 'center',
-    marginBottom: 16,
-  },
-  cardHeaderTitle: {
-    fontSize: 20,
-    fontWeight: '700',
-    color: theme.colors.text.primary,
-  },
-  headerButton: {
-    paddingHorizontal: 12,
-    paddingVertical: 6,
-  },
-  cardContent: {
-    gap: 12,
-  },
-  sectionSubtitle: {
-    fontSize: 13,
-    color: theme.colors.text.secondary,
-    lineHeight: 18,
-    marginBottom: 8,
-  },
-  remindersList: {
-    gap: 12,
-  },
-  reminderCard: {
-    padding: theme.spacing[3], // Nested card padding
-    backgroundColor: '#FAFBFC',
-  },
-  reminderCardHeader: {
-    flexDirection: 'row',
-    justifyContent: 'space-between',
-    alignItems: 'center',
-  },
-  reminderCardMain: {
-    flexDirection: 'row',
-    alignItems: 'center',
-    flex: 1,
-    gap: 12,
-  },
-  reminderIcon: {
-    width: 32,
-    height: 32,
-    borderRadius: 16,
-    justifyContent: 'center',
-    alignItems: 'center',
-  },
-  reminderIconText: {
-    fontSize: 16,
-  },
-  reminderInfo: {
-    flex: 1,
-  },
-  reminderCardTitle: {
-    fontSize: 14,
-    fontWeight: '600',
-    color: theme.colors.text.primary,
-    marginBottom: 4,
-  },
-  reminderCardDate: {
-    fontSize: 12,
-    color: theme.colors.text.secondary,
-  },
-  reminderStatusBadge: {
-    paddingHorizontal: 8,
-    paddingVertical: 4,
-    borderRadius: theme.borderRadius.xl,
-  },
-  reminderStatusText: {
-    fontSize: 10,
-    fontWeight: '600',
-    color: '#FFFFFF',
-  },
-  remindersPlaceholder: {
-    padding: 24,
-    backgroundColor: '#FAFBFC',
-  },
-  remindersPlaceholderContent: {
-    alignItems: 'center',
-    gap: 12,
-  },
-  remindersPlaceholderTitle: {
-    fontSize: 16,
-    fontWeight: '600',
-    color: theme.colors.text.primary,
-    textAlign: 'center',
-  },
-  remindersPlaceholderSubtitle: {
-    fontSize: 13,
-    color: theme.colors.text.secondary,
-    textAlign: 'center',
-    lineHeight: 18,
-  },
-});
->>>>>>> 1e6647be
+});